--- conflicted
+++ resolved
@@ -350,11 +350,8 @@
 
         self._discount = discount
         self._accumulated_discount = torch.zeros(batch_size, device='cpu')
-<<<<<<< HEAD
         self._current_step = torch.zeros(batch_size, device='cpu')
         self._timestep_discount = torch.zeros(batch_size, device='cpu')
-=======
->>>>>>> 5dd59004
 
         super(AverageDiscountedReturnMetric, self).__init__(
             name=name,
