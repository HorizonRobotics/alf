--- conflicted
+++ resolved
@@ -12,34 +12,4 @@
 # See the License for the specific language governing permissions and
 # limitations under the License.
 
-<<<<<<< HEAD
-# TODO: implement metrics
-
-
-class Metric(object):
-    def summarize(self, train_step, step_metrics):
-        pass
-
-    def __call__(self, experience):
-        pass
-
-
-class NumberOfEpisodes(Metric):
-    pass
-
-
-class EnvironmentSteps(Metric):
-    pass
-
-
-class AverageReturnMetric(Metric):
-    def __init__(self, batch_size, buffer_size):
-        pass
-
-
-class AverageEpisodeLengthMetric(Metric):
-    def __init__(self, batch_size, buffer_size):
-        pass
-=======
-from alf.metrics.metrics import *
->>>>>>> 111d1fdd
+from .metrics import *