# Copyright (c) 2019 Horizon Robotics. All Rights Reserved.
#
# Licensed under the Apache License, Version 2.0 (the "License");
# you may not use this file except in compliance with the License.
# You may obtain a copy of the License at
#
#      http://www.apache.org/licenses/LICENSE-2.0
#
# Unless required by applicable law or agreed to in writing, software
# distributed under the License is distributed on an "AS IS" BASIS,
# WITHOUT WARRANTIES OR CONDITIONS OF ANY KIND, either express or implied.
# See the License for the specific language governing permissions and
# limitations under the License.

from absl import logging

import tensorflow as tf
import tensorflow_probability as tfp

from tf_agents.trajectories.policy_step import PolicyStep
from tf_agents.trajectories.time_step import StepType
from tf_agents.environments.tf_environment import TFEnvironment
from tf_agents.specs.distribution_spec import DistributionSpec
from tf_agents.specs.distribution_spec import nested_distributions_from_specs

from alf.algorithms.off_policy_algorithm import OffPolicyAlgorithm, Experience
from alf.algorithms.rl_algorithm import make_training_info
from alf.drivers import policy_driver
from alf.experience_replayers.experience_replay import OnetimeExperienceReplayer
from alf.experience_replayers.experience_replay import SyncUniformExperienceReplayer
from alf.utils import common


def warning_once(msg, *args):
    """Generate warning message once

    Args:
        msg: str, the message to be logged.
        *args: The args to be substitued into the msg.
    """
    logging.log_every_n(logging.WARNING, msg, 1 << 62, *args)


class OffPolicyDriver(policy_driver.PolicyDriver):
    """
    A base class for SyncOffPolicyDriver and AsyncOffPolicyDriver
    """

    def __init__(self,
                 env: TFEnvironment,
                 algorithm: OffPolicyAlgorithm,
                 exp_replayer: str,
                 observers=[],
                 use_rollout_state=False,
                 metrics=[],
                 debug_summaries=False,
                 summarize_grads_and_vars=False,
                 train_step_counter=None):
        """Create an OffPolicyDriver.

        Args:
            env (TFEnvironment): A TFEnvironment
            algorithm (OffPolicyAlgorithm): The algorithm for training
            exp_replayer (str): a string that indicates which ExperienceReplayer
                to use. Either "one_time" or "uniform".
            observers (list[Callable]): An optional list of observers that are
                updated after every step in the environment. Each observer is a
                callable(time_step.Trajectory).
            metrics (list[TFStepMetric]): An optional list of metrics.
            debug_summaries (bool): A bool to gather debug summaries.
            summarize_grads_and_vars (bool): If True, gradient and network
                variable summaries will be written during training.
            train_step_counter (tf.Variable): An optional counter to increment
                every time the a new iteration is started. If None, it will use
                tf.summary.experimental.get_step(). If this is still None, a
                counter will be created.
        """
        super(OffPolicyDriver, self).__init__(
            env=env,
            algorithm=algorithm,
            observers=observers,
            use_rollout_state=use_rollout_state,
            metrics=metrics,
            training=True,
            greedy_predict=False,  # always use OnPolicyDriver for play/eval!
            debug_summaries=debug_summaries,
            summarize_grads_and_vars=summarize_grads_and_vars,
            train_step_counter=train_step_counter)

        self._prepare_specs(algorithm)
        self._trainable_variables = algorithm.trainable_variables
        if exp_replayer == "one_time":
            self._exp_replayer = OnetimeExperienceReplayer()
        elif exp_replayer == "uniform":
            self._exp_replayer = SyncUniformExperienceReplayer(
                self._experience_spec, self._env.batch_size)
        else:
            raise ValueError("invalid experience replayer name")
        self.add_experience_observer(self._exp_replayer.observe)

    @property
    def exp_replayer(self):
        return self._exp_replayer

    def start(self):
        """
        Start the driver. Only valid for AsyncOffPolicyDriver.
        This empty function keeps OffPolicyDriver APIs consistent.
        """
        pass

    def stop(self):
        """
        Stop the driver. Only valid for AsyncOffPolicyDriver.
        This empty function keeps OffPolicyDriver APIs consistent.
        """
        pass

    def _prepare_specs(self, algorithm):
        """Prepare various tensor specs."""

        time_step = self.get_initial_time_step()
        self._time_step_spec = common.extract_spec(time_step)
        self._action_spec = self._env.action_spec()

        policy_step = algorithm.rollout(time_step, self._initial_state)
        info_spec = common.extract_spec(policy_step.info)
        self._policy_step_spec = PolicyStep(
            action=self._action_spec,
            state=algorithm.train_state_spec,
            info=info_spec)

        def _to_distribution_spec(spec):
            if isinstance(spec, tf.TensorSpec):
                return DistributionSpec(
                    tfp.distributions.Deterministic,
                    input_params_spec={"loc": spec},
                    sample_spec=spec)
            return spec

        self._action_distribution_spec = tf.nest.map_structure(
            _to_distribution_spec, algorithm.action_distribution_spec)
        self._action_dist_param_spec = tf.nest.map_structure(
            lambda spec: spec.input_params_spec,
            self._action_distribution_spec)

        self._experience_spec = Experience(
            step_type=self._time_step_spec.step_type,
            reward=self._time_step_spec.reward,
            discount=self._time_step_spec.discount,
            observation=self._time_step_spec.observation,
            prev_action=self._action_spec,
            action=self._action_spec,
            info=info_spec,
            action_distribution=self._action_dist_param_spec,
            state=algorithm.train_state_spec if self._use_rollout_state else
            ())

        action_dist_params = common.zero_tensor_from_nested_spec(
            self._experience_spec.action_distribution, self._env.batch_size)
        action_dist = nested_distributions_from_specs(
            self._action_distribution_spec, action_dist_params)
        initial_state = common.get_initial_policy_state(
            self._env.batch_size, algorithm.train_state_spec)
        exp = Experience(
            step_type=time_step.step_type,
            reward=time_step.reward,
            discount=time_step.discount,
            observation=time_step.observation,
            prev_action=time_step.prev_action,
            action=time_step.prev_action,
            info=policy_step.info,
            action_distribution=action_dist,
            state=initial_state if self._use_rollout_state else ())

        processed_exp = algorithm.preprocess_experience(exp)
        self._processed_experience_spec = self._experience_spec._replace(
            info=common.extract_spec(processed_exp.info))

<<<<<<< HEAD
        policy_step = common.algorithm_step(
            algorithm_step_func=algorithm.train_step,
            ob_transformer=self._observation_transformer,
            time_step=exp,
            state=initial_state)
        info_spec = common.extract_spec(policy_step.info)
=======
        policy_step = common.algorithm_step(algorithm.train_step, exp,
                                            initial_state)
        info_spec = extract_spec(policy_step.info)
>>>>>>> 2f6ab423
        self._training_info_spec = make_training_info(
            action=self._action_spec,
            action_distribution=self._action_dist_param_spec,
            step_type=self._time_step_spec.step_type,
            reward=self._time_step_spec.reward,
            discount=self._time_step_spec.discount,
            info=info_spec,
            collect_info=self._processed_experience_spec.info,
            collect_action_distribution=self._action_dist_param_spec)

    @tf.function
    def train(self,
              experience: Experience,
              num_updates=1,
              mini_batch_size=None,
              mini_batch_length=None):
        """Train using `experience`.

        Args:
            experience (Experience): experience from replay_buffer. It is
                assumed to be batch major.
            num_updates (int): number of optimization steps
            mini_batch_size (int): number of sequences for each minibatch
            mini_batch_length (int): the length of the sequence for each
                sample in the minibatch

        Returns:
            train_steps (int): the actual number of time steps that have been
                trained (a step might be trained multiple times)
        """
        experience = self._algorithm.transform_timestep(experience)
        experience = self._algorithm.preprocess_experience(experience)

        length = experience.step_type.shape[1]
        mini_batch_length = (mini_batch_length or length)
        assert length % mini_batch_length == 0, (
            "length=%s not a multiple of mini_batch_length=%s" %
            (length, mini_batch_length))

        if len(tf.nest.flatten(self._algorithm.train_state_spec)
               ) > 0 and not self._use_rollout_state:
            if mini_batch_length == 1:
                logging.fatal(
                    "Should use TrainerConfig.use_rollout_state=True "
                    "for off-policy training of RNN when minibatch_length==1.")
            else:
                warning_once(
                    "Consider using TrainerConfig.use_rollout_state=True "
                    "for off-policy training of RNN.")

        experience = tf.nest.map_structure(
            lambda x: tf.reshape(
                x, common.concat_shape([-1, mini_batch_length],
                                       tf.shape(x)[2:])), experience)

        batch_size = tf.shape(experience.step_type)[0]
        mini_batch_size = (mini_batch_size or batch_size)

        def _make_time_major(nest):
            """Put the time dim to axis=0."""
            return tf.nest.map_structure(lambda x: common.transpose2(x, 0, 1),
                                         nest)

        for u in tf.range(num_updates):
            if mini_batch_size < batch_size:
                indices = tf.random.shuffle(
                    tf.range(tf.shape(experience.step_type)[0]))
                experience = tf.nest.map_structure(
                    lambda x: tf.gather(x, indices), experience)
            for b in tf.range(0, batch_size, mini_batch_size):
                batch = tf.nest.map_structure(
                    lambda x: x[b:tf.minimum(batch_size, b + mini_batch_size)],
                    experience)
                batch = _make_time_major(batch)
                is_last_mini_batch = tf.logical_and(
                    tf.equal(u, num_updates - 1),
                    tf.greater_equal(b + mini_batch_size, batch_size))
                common.enable_summary(is_last_mini_batch)
                training_info, loss_info, grads_and_vars = self._update(
                    batch,
                    weight=tf.cast(tf.shape(batch.step_type)[1], tf.float32) /
                    float(mini_batch_size))
                if is_last_mini_batch:
                    self._training_summary(training_info, loss_info,
                                           grads_and_vars)

        self._train_step_counter.assign_add(1)
        train_steps = batch_size * mini_batch_length * num_updates
        return train_steps

    def _update(self, experience, weight):
        batch_size = tf.shape(experience.step_type)[1]
        counter = tf.zeros((), tf.int32)
        initial_train_state = common.get_initial_policy_state(
            batch_size, self._algorithm.train_state_spec)
        if self._use_rollout_state:
            first_train_state = tf.nest.map_structure(
                lambda state: state[0, ...], experience.state)
        else:
            first_train_state = initial_train_state
        num_steps = tf.shape(experience.step_type)[0]

        def create_ta(s):
            # TensorArray cannot use Tensor (batch_size) as element_shape
            ta_batch_size = experience.step_type.shape[1]
            return tf.TensorArray(
                dtype=s.dtype,
                size=num_steps,
                element_shape=tf.TensorShape([ta_batch_size]).concatenate(
                    s.shape))

        experience_ta = tf.nest.map_structure(create_ta,
                                              self._processed_experience_spec)
        experience_ta = tf.nest.map_structure(
            lambda elem, ta: ta.unstack(elem), experience, experience_ta)
        training_info_ta = tf.nest.map_structure(create_ta,
                                                 self._training_info_spec)

        def _train_loop_body(counter, policy_state, training_info_ta):
            exp = tf.nest.map_structure(lambda ta: ta.read(counter),
                                        experience_ta)
            collect_action_distribution_param = exp.action_distribution
            collect_action_distribution = nested_distributions_from_specs(
                self._action_distribution_spec,
                collect_action_distribution_param)
            exp = exp._replace(action_distribution=collect_action_distribution)

            policy_state = common.reset_state_if_necessary(
                policy_state, initial_train_state,
                tf.equal(exp.step_type, StepType.FIRST))

            policy_step = common.algorithm_step(self._algorithm.train_step,
                                                exp, policy_state)

            action_dist_param = common.get_distribution_params(
                policy_step.action)

            training_info = make_training_info(
                action=exp.action,
                action_distribution=action_dist_param,
                reward=exp.reward,
                discount=exp.discount,
                step_type=exp.step_type,
                info=policy_step.info,
                collect_info=exp.info,
                collect_action_distribution=collect_action_distribution_param)

            training_info_ta = tf.nest.map_structure(
                lambda ta, x: ta.write(counter, x), training_info_ta,
                training_info)

            counter += 1

            return [counter, policy_step.state, training_info_ta]

        with tf.GradientTape(
                persistent=True, watch_accessed_variables=False) as tape:
            tape.watch(self._trainable_variables)
            [_, _, training_info_ta] = tf.while_loop(
                cond=lambda counter, *_: tf.less(counter, num_steps),
                body=_train_loop_body,
                loop_vars=[counter, first_train_state, training_info_ta],
                back_prop=True,
                name="train_loop")
            training_info = tf.nest.map_structure(lambda ta: ta.stack(),
                                                  training_info_ta)
            action_distribution = nested_distributions_from_specs(
                self._action_distribution_spec,
                training_info.action_distribution)
            collect_action_distribution = nested_distributions_from_specs(
                self._action_distribution_spec,
                training_info.collect_action_distribution)
            training_info = training_info._replace(
                action_distribution=action_distribution,
                collect_action_distribution=collect_action_distribution)

        loss_info, grads_and_vars = self._algorithm.train_complete(
            tape=tape, training_info=training_info, weight=weight)

        del tape

        return training_info, loss_info, grads_and_vars<|MERGE_RESOLUTION|>--- conflicted
+++ resolved
@@ -177,18 +177,9 @@
         self._processed_experience_spec = self._experience_spec._replace(
             info=common.extract_spec(processed_exp.info))
 
-<<<<<<< HEAD
-        policy_step = common.algorithm_step(
-            algorithm_step_func=algorithm.train_step,
-            ob_transformer=self._observation_transformer,
-            time_step=exp,
-            state=initial_state)
-        info_spec = common.extract_spec(policy_step.info)
-=======
         policy_step = common.algorithm_step(algorithm.train_step, exp,
                                             initial_state)
-        info_spec = extract_spec(policy_step.info)
->>>>>>> 2f6ab423
+        info_spec = common.extract_spec(policy_step.info)
         self._training_info_spec = make_training_info(
             action=self._action_spec,
             action_distribution=self._action_dist_param_spec,
