--- conflicted
+++ resolved
@@ -226,11 +226,12 @@
                  name='iter_loop')
 
         if self._final_step_mode == OnPolicyDriver.FINAL_STEP_SKIP:
-            next_time_step, policy_step, action = self._step(
+            next_time_step, policy_step, _ = self._step(
                 time_step, policy_state)
             next_state = policy_step.state
         else:
-            policy_step = self.algorithm_step(time_step, policy_state)
+            policy_step = self.algorithm_step(time_step, policy_state,
+                                              self._training)
             action = self._sample_action_distribution(policy_step.action)
             next_time_step = time_step
             next_state = policy_state
@@ -260,18 +261,6 @@
             training_info = training_info._replace(
                 action_distribution=action_distribution)
 
-<<<<<<< HEAD
-=======
-        if self._final_step_mode == OnPolicyDriver.FINAL_STEP_SKIP:
-            next_time_step, policy_step, _ = self._step(
-                time_step, policy_state)
-            next_state = policy_step.state
-        else:
-            policy_step = self.algorithm_step(time_step, policy_state, self._training)
-            next_time_step = time_step
-            next_state = policy_state
-
->>>>>>> 8bc678fd
         loss_info, grads_and_vars = self._algorithm.train_complete(
             tape, training_info)
 
