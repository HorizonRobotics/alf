--- conflicted
+++ resolved
@@ -112,30 +112,7 @@
         self._final_step_mode = final_step_mode
 
         if training:
-<<<<<<< HEAD
             self._prepare_specs(env, algorithm)
-=======
-            self._policy_state_spec = algorithm.train_state_spec
-            time_step_spec = env.time_step_spec()
-            action_distribution_param_spec = tf.nest.map_structure(
-                lambda spec: spec.input_params_spec,
-                algorithm.action_distribution_spec)
-
-            # compute a random step to obtain policy_step.info spec
-            policy_step = algorithm.train_step(self.get_initial_time_step(),
-                                               self.get_initial_state())
-            info_spec = tf.nest.map_structure(
-                lambda t: tf.TensorSpec(t.shape[1:], t.dtype),
-                policy_step.info)
-
-            self._training_info_spec = TrainingInfo(
-                action_distribution=action_distribution_param_spec,
-                action=env.action_spec(),
-                step_type=time_step_spec.step_type,
-                reward=time_step_spec.reward,
-                discount=time_step_spec.discount,
-                info=info_spec)
->>>>>>> 4f070d06
             self._trainable_variables = algorithm.trainable_variables
             self._train_interval = train_interval
 
@@ -166,18 +143,12 @@
         else:
             return self._algorithm.predict(time_step, state)
 
-<<<<<<< HEAD
     def _run(self, max_num_steps, time_step, policy_state):
         """Take steps in the environment for max_num_steps."""
         if self._training:
             return self.train(max_num_steps, time_step, policy_state)
         else:
             return self.predict(max_num_steps, time_step, policy_state)
-=======
-        If in training mode, algorithm.train_step() and
-        algorithm.train_complete() will be called.
-        If not in training mode, algorith.predict() will be called.
->>>>>>> 4f070d06
 
     def train(self, max_num_steps, time_step, policy_state):
         """Perform on-policy training with `max_num_steps`.
