# Copyright (c) 2019 Horizon Robotics. All Rights Reserved.
#
# Licensed under the Apache License, Version 2.0 (the "License");
# you may not use this file except in compliance with the License.
# You may obtain a copy of the License at
#
#      http://www.apache.org/licenses/LICENSE-2.0
#
# Unless required by applicable law or agreed to in writing, software
# distributed under the License is distributed on an "AS IS" BASIS,
# WITHOUT WARRANTIES OR CONDITIONS OF ANY KIND, either express or implied.
# See the License for the specific language governing permissions and
# limitations under the License.

import unittest
import collections
from absl.testing import parameterized

from absl import logging
import tensorflow as tf
import tensorflow_probability as tfp
import threading

from tf_agents.environments.tf_py_environment import TFPyEnvironment

from alf.environments.suite_unittest import ValueUnittestEnv
from alf.environments.suite_unittest import PolicyUnittestEnv, RNNPolicyUnittestEnv
from alf.environments.suite_unittest import ActionType
from alf.algorithms.ddpg_algorithm import create_ddpg_algorithm
from alf.algorithms.sac_algorithm import create_sac_algorithm
from alf.algorithms.actor_critic_algorithm import create_ac_algorithm
from alf.algorithms.ppo_algorithm import PPOAlgorithm
from alf.drivers.threads import NestFIFOQueue
from alf.drivers.threads import ActorThread, EnvThread
from alf.drivers.async_off_policy_driver import AsyncOffPolicyDriver
from alf.drivers.sync_off_policy_driver import SyncOffPolicyDriver
from alf.drivers.on_policy_driver import OnPolicyDriver
from alf.utils.common import flatten_once


def _create_sac_algorithm(env):
    return create_sac_algorithm(
        env=env,
        actor_fc_layers=(16, 16),
        critic_fc_layers=(16, 16),
        alpha_learning_rate=5e-3,
        actor_learning_rate=5e-3,
        critic_learning_rate=5e-3)


def _create_ddpg_algorithm(env):
    return create_ddpg_algorithm(
        env=env,
        actor_fc_layers=(16, 16),
        critic_fc_layers=(16, 16),
        actor_learning_rate=1e-2,
        critic_learning_rate=1e-1)


def _create_ppo_algorithm(env):
    return create_ac_algorithm(
        env=env,
        actor_fc_layers=(),
        value_fc_layers=(),
        use_rnns=True,
        learning_rate=1e-3,
        algorithm_class=PPOAlgorithm)


def _create_ac_algorithm(env):
    return create_ac_algorithm(
        env=env, actor_fc_layers=(8, ), value_fc_layers=(8, ))


class ThreadQueueTest(parameterized.TestCase, unittest.TestCase):
    def test_nest_fifo(self):
        NamedTuple = collections.namedtuple('tuple', 'x y')
        t0 = NamedTuple(x=tf.ones([2, 3]), y=tf.ones([2]))
        # test whether any field can be an empty tuple
        t = NamedTuple(x=t0, y=())

        queue = NestFIFOQueue(capacity=2, sample_element=t)

        # assert that we can safely enqueue/dequeue a tf.nest structure
        queue.enqueue(t)
        tf.nest.assert_same_structure(t, queue.dequeue())

        # assert that we can safely dequeue multiple tf.nest structures
        queue.enqueue(t)
        queue.enqueue(t)
        t2 = tf.nest.map_structure(lambda x, y: tf.stack([x, y], axis=0), t, t)
        tf.nest.assert_same_structure(queue.dequeue_many(2), t2)

    def test_nest_pack_and_unpack(self):
        NamedTuple = collections.namedtuple('tuple', 'x y')
        t0 = NamedTuple(x=tf.ones([2, 3]), y=tf.ones([2, 10]))
        t1 = NamedTuple(x=t0, y=tf.zeros([2, 3, 2]))
        nested = NamedTuple(x=t0, y=t1)
        nested_ = tf.nest.map_structure(flatten_once, nested)
        nested_ = tf.nest.map_structure(
            lambda e: tf.reshape(e, [2, -1] + list(e.shape[1:])), nested_)
        tf.nest.map_structure(
            lambda e1, e2: self.assertTrue(tf.reduce_all(tf.equal(e1, e2))),
            nested, nested_)


class AsyncOffPolicyDriverTest(parameterized.TestCase, unittest.TestCase):
    @parameterized.parameters((50, 20, 10, 5, 5, 10), (20, 10, 100, 10, 1, 20))
    def test_alf_metrics(self, num_envs, learn_queue_cap, unroll_length,
                         actor_queue_cap, num_actors, num_iterations):
        episode_length = 5
        env_f = lambda: TFPyEnvironment(
            ValueUnittestEnv(batch_size=1, episode_length=episode_length))

        envs = [env_f() for _ in range(num_envs)]
        alg = _create_ac_algorithm(envs[0])
        driver = AsyncOffPolicyDriver(envs, alg, num_actors, unroll_length,
                                      learn_queue_cap, actor_queue_cap)
        driver.start()
        total_num_steps_ = 0
        for _ in range(num_iterations):
            total_num_steps_ += driver.run_async()
        driver.stop()

        total_num_steps = int(driver.get_metrics()[1].result())
        self.assertGreaterEqual(total_num_steps_, total_num_steps)

        # An exp is only put in the log queue after it's put in the learning queue
        # So when we stop the driver (which will force all queues to stop),
        # some exps might be missing from the metric. Here we assert an arbitrary
        # lower bound of 2/5. The upper bound is due to the fact that StepType.LAST
        # is not recorded by the metric (episode_length==5).
        self.assertLessEqual(total_num_steps, int(total_num_steps_ * 4 // 5))
        self.assertGreaterEqual(total_num_steps,
                                int(total_num_steps_ * 2 // 5))

        average_reward = int(driver.get_metrics()[2].result())
        self.assertEqual(average_reward, episode_length - 1)

        episode_length = int(driver.get_metrics()[3].result())
        self.assertEqual(episode_length, episode_length)


class OffPolicyDriverTest(parameterized.TestCase, unittest.TestCase):
    def setUp(self) -> None:
        super().setUp()
        tf.random.set_seed(0)

    @parameterized.parameters((_create_sac_algorithm, False, True),
                              (_create_ddpg_algorithm, False, True),
                              (_create_ppo_algorithm, True, True),
                              (_create_ppo_algorithm, True, False))
    def test_off_policy_algorithm(self, algorithm_ctor, use_rollout_state,
                                  sync_driver):
        logging.info("{} {}".format(algorithm_ctor.__name__, sync_driver))
        batch_size = 128
        if use_rollout_state:
            steps_per_episode = 5
            mini_batch_length = 8
            unroll_length = 8
            env_class = RNNPolicyUnittestEnv
        else:
            steps_per_episode = 12
            mini_batch_length = 2
            unroll_length = 12
            env_class = PolicyUnittestEnv
<<<<<<< HEAD
=======

>>>>>>> 9a70d318
        env = TFPyEnvironment(
            env_class(
                batch_size,
                steps_per_episode,
                action_type=ActionType.Continuous))

        eval_env = TFPyEnvironment(
            env_class(
                batch_size,
                steps_per_episode,
                action_type=ActionType.Continuous))

        algorithm = algorithm_ctor(env)
        algorithm.use_rollout_state = use_rollout_state

        if sync_driver:
            driver = SyncOffPolicyDriver(
                env,
                algorithm,
                use_rollout_state=use_rollout_state,
                debug_summaries=True,
                summarize_grads_and_vars=True)
        else:
            driver = AsyncOffPolicyDriver(
                [env],
                algorithm,
                use_rollout_state=algorithm.use_rollout_state,
                num_actor_queues=1,
                unroll_length=unroll_length,
                learn_queue_cap=1,
                actor_queue_cap=1,
                debug_summaries=True,
                summarize_grads_and_vars=True)

        replayer = driver.exp_replayer
        eval_driver = OnPolicyDriver(
            eval_env, algorithm, training=False, greedy_predict=True)

        eval_env.reset()
        driver.start()
        if sync_driver:
            time_step = driver.get_initial_time_step()
            policy_state = driver.get_initial_policy_state()
            for i in range(5):
                time_step, policy_state = driver.run(
                    max_num_steps=batch_size * steps_per_episode,
                    time_step=time_step,
                    policy_state=policy_state)

        for i in range(500):
            if sync_driver:
                time_step, policy_state = driver.run(
                    max_num_steps=batch_size * mini_batch_length * 2,
                    time_step=time_step,
                    policy_state=policy_state)
                experience, _ = replayer.replay(
                    sample_batch_size=128, mini_batch_length=mini_batch_length)
            else:
                driver.run_async()
                experience = replayer.replay_all()

            driver.train(
                experience,
                mini_batch_size=128,
                mini_batch_length=mini_batch_length)
            eval_env.reset()
            eval_time_step, _ = eval_driver.run(
                max_num_steps=(steps_per_episode - 1) * batch_size)
            logging.info("%d reward=%f", i,
                         float(tf.reduce_mean(eval_time_step.reward)))
        driver.stop()

        self.assertAlmostEqual(
            1.0, float(tf.reduce_mean(eval_time_step.reward)), delta=2e-1)


if __name__ == '__main__':
    logging.set_verbosity(logging.INFO)
    from alf.utils.common import set_per_process_memory_growth

    set_per_process_memory_growth()
    unittest.main()<|MERGE_RESOLUTION|>--- conflicted
+++ resolved
@@ -164,10 +164,7 @@
             mini_batch_length = 2
             unroll_length = 12
             env_class = PolicyUnittestEnv
-<<<<<<< HEAD
-=======
-
->>>>>>> 9a70d318
+
         env = TFPyEnvironment(
             env_class(
                 batch_size,
