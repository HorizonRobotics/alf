--- conflicted
+++ resolved
@@ -30,7 +30,6 @@
 from alf.environments.suite_unittest import ActionType
 
 
-<<<<<<< HEAD
 def _create_sac_algorithm(env):
     return create_sac_algorithm(
         env=env,
@@ -39,80 +38,6 @@
         alpha_learning_rate=5e-3,
         actor_learning_rate=5e-3,
         critic_learning_rate=5e-3)
-=======
-def create_ddpg_algorithm(env, use_rnn=False, learning_rate=1e-1):
-    observation_spec = env.observation_spec()
-    action_spec = env.action_spec()
-
-    if use_rnn:
-        actor_net = ActorRnnNetwork(
-            observation_spec,
-            action_spec,
-            input_fc_layer_params=(),
-            output_fc_layer_params=(),
-            lstm_size=(4, ))
-        critic_net = CriticRnnNetwork((observation_spec, action_spec),
-                                      observation_fc_layer_params=(),
-                                      action_fc_layer_params=(),
-                                      output_fc_layer_params=(),
-                                      joint_fc_layer_params=(10, ),
-                                      lstm_size=(4, ))
-    else:
-        actor_net = ActorNetwork(
-            observation_spec, action_spec, fc_layer_params=())
-        critic_net = CriticNetwork((observation_spec, action_spec),
-                                   joint_fc_layer_params=(10, 10))
-
-    actor_optimizer = tf.optimizers.Adam(learning_rate=0.1 * learning_rate)
-    critic_optimizer = tf.optimizers.Adam(learning_rate=learning_rate)
-
-    return DdpgAlgorithm(
-        action_spec=action_spec,
-        actor_network=actor_net,
-        critic_network=critic_net,
-        ou_damping=1.,
-        actor_optimizer=actor_optimizer,
-        critic_optimizer=critic_optimizer,
-        debug_summaries=True)
-
-
-def create_sac_algorithm(env, use_rnn=False, learning_rate=5e-3):
-    observation_spec = env.observation_spec()
-    action_spec = env.action_spec()
-
-    actor_fc_layers = (100, )
-    critic_fc_layers = (100, )
-
-    if use_rnn:
-        actor_net = ActorDistributionRnnNetwork(
-            observation_spec,
-            action_spec,
-            input_fc_layer_params=actor_fc_layers,
-            output_fc_layer_params=(),
-            lstm_size=(4, ))
-        critic_net = CriticRnnNetwork((observation_spec, action_spec),
-                                      observation_fc_layer_params=(),
-                                      action_fc_layer_params=(),
-                                      output_fc_layer_params=(),
-                                      joint_fc_layer_params=critic_fc_layers,
-                                      lstm_size=(4, ))
-    else:
-        actor_net = ActorDistributionNetwork(
-            observation_spec, action_spec, fc_layer_params=actor_fc_layers)
-        critic_net = CriticNetwork((observation_spec, action_spec),
-                                   joint_fc_layer_params=critic_fc_layers)
-
-    actor_optimizer = tf.optimizers.Adam(learning_rate=learning_rate)
-    critic_optimizer = tf.optimizers.Adam(learning_rate=learning_rate)
-    alpha_optimizer = tf.optimizers.Adam(learning_rate=learning_rate)
-    return SacAlgorithm(
-        action_spec=action_spec,
-        actor_network=actor_net,
-        critic_network=critic_net,
-        actor_optimizer=actor_optimizer,
-        critic_optimizer=critic_optimizer,
-        alpha_optimizer=alpha_optimizer)
->>>>>>> 9ac275dc
 
 
 def _create_ddpg_algorithm(env):
@@ -123,7 +48,6 @@
         actor_learning_rate=1e-2,
         critic_learning_rate=1e-1)
 
-<<<<<<< HEAD
 
 class OffPolicyDriverTest(parameterized.TestCase, unittest.TestCase):
     def setUp(self) -> None:
@@ -137,9 +61,6 @@
         _create_sac_algorithm,
         _create_ddpg_algorithm,
     )
-=======
-    #@parameterized.parameters(create_sac_algorithm, create_ddpg_algorithm, )
->>>>>>> 9ac275dc
     def test_off_policy_algorithm(self, algorithm_ctor):
         batch_size = 100
         steps_per_episode = 13
