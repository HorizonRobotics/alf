--- conflicted
+++ resolved
@@ -35,11 +35,7 @@
 import alf
 from alf.data_structures import LossInfo
 import alf.nest as nest
-<<<<<<< HEAD
-from alf.tensor_specs import BoundedTensorSpec
-=======
 from alf.tensor_specs import TensorSpec, BoundedTensorSpec
->>>>>>> 43968dde
 from alf.utils.dist_utils import DistributionSpec
 from . import dist_utils, gin_utils
 
@@ -94,7 +90,6 @@
 zero_tensor_from_nested_spec = zeros_from_spec
 
 
-<<<<<<< HEAD
 def clip_to_spec(value, spec: BoundedTensorSpec):
     """Clips value to a given bounded tensor spec.
 
@@ -105,7 +100,8 @@
     Returns:
         clipped_value: (tensor) `value` clipped to be compatible with `spec`.
     """
-    return torch.clamp(value, spec.minimum[0], spec.maximum[0])
+    return torch.clamp(value, torch.tensor(spec.minimum), \
+                              torch.tensor(spec.maximum))
 
 
 def set_per_process_memory_growth(flag=True):
@@ -127,8 +123,6 @@
                 print(e)
 
 
-=======
->>>>>>> 43968dde
 def as_list(x):
     """Convert x to a list.
 
@@ -153,21 +147,6 @@
 
 class Periodically(nn.Module):
     def __init__(self, body, period, name='periodically'):
-<<<<<<< HEAD
-        """Periodically performs the ops defined in body.
-
-        Args:
-        body: callable to be performed every time
-            an internal counter is divisible by the period.
-        period (int): inverse frequency with which to perform the operation.
-        name: name of the object.
-
-        Raises:
-        TypeError: if body is not a callable.
-
-        Returns:
-        An op that periodically performs the specified body operation.
-=======
         """Periodically performs the operation defined in body.
 
         Args:
@@ -178,7 +157,6 @@
 
         Raises:
             TypeError: if body is not a callable.
->>>>>>> 43968dde
         """
         super().__init__()
         if not callable(body):
@@ -624,16 +602,6 @@
     """
     assert _env, "set a global env by `set_global_env` before using the function"
     specs = _env.observation_spec()
-<<<<<<< HEAD
-    # print(specs)
-    # specs = nest.map_structure(
-    #     lambda spec: (TensorSpec(spec.shape, torch.float32)
-    #                   if spec.dtype == torch.uint8 else spec), specs)
-
-    # if field:
-    #     for f in field.split('.'):
-    #         specs = specs[f]
-=======
     specs = nest.map_structure(
         lambda spec: (TensorSpec(spec.shape, torch.float32)
                       if spec.dtype == torch.uint8 else spec), specs)
@@ -641,7 +609,6 @@
     if field:
         for f in field.split('.'):
             specs = specs[f]
->>>>>>> 43968dde
     return specs
 
 
@@ -928,13 +895,7 @@
         seed (int|None): seed to be used. If None, a default seed based on
             pid and time will be used.
     Returns:
-<<<<<<< HEAD
-        The seed being used if `seed` is None. Note that you may not reproduce
-        a previous experiment even if use use its seed because when seed is None,
-        cudnn.deterministic is not set to True
-=======
-        The seed being used if `seed` is None. 
->>>>>>> 43968dde
+        The seed being used if `seed` is None.
     """
     if seed is None:
         seed = os.getpid() + int(time.time())
