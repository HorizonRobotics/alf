--- conflicted
+++ resolved
@@ -237,7 +237,6 @@
     return default_counter
 
 
-<<<<<<< HEAD
 def to_transitions(experience, state_spec=()):
     transitions = trajectory.to_transition(experience)
     if not state_spec:
@@ -248,7 +247,7 @@
     time_steps, policy_steps, next_time_steps = transitions
     actions = policy_steps.action
     return time_steps, actions, next_time_steps
-=======
+
 @gin.configurable
 def image_scale_transformer(observation, min=-1.0, max=1.0):
     """Scale image to min and max (0->min, 255->max)
@@ -270,5 +269,4 @@
         else:
             return obs
 
-    return tf.nest.map_structure(_transform_image, observation)
->>>>>>> 8ae57e88
+    return tf.nest.map_structure(_transform_image, observation)