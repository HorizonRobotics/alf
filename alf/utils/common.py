# Copyright (c) 2019 Horizon Robotics. All Rights Reserved.
#
# Licensed under the Apache License, Version 2.0 (the "License");
# you may not use this file except in compliance with the License.
# You may obtain a copy of the License at
#
#      http://www.apache.org/licenses/LICENSE-2.0
#
# Unless required by applicable law or agreed to in writing, software
# distributed under the License is distributed on an "AS IS" BASIS,
# WITHOUT WARRANTIES OR CONDITIONS OF ANY KIND, either express or implied.
# See the License for the specific language governing permissions and
# limitations under the License.
"""Various functions used by different alf modules."""

import collections
from collections import OrderedDict
import functools
import glob
import math
import os
import shutil
from typing import Callable

from absl import flags
from absl import logging
import gin
import time
import random
import numpy as np
<<<<<<< HEAD
import torch
from alf.nest import map_structure

import tensorflow as tf
import tensorflow_probability as tfp

from tf_agents.distributions.utils import scale_distribution_to_spec, SquashToSpecNormal
from tf_agents.networks.network import Network
from tf_agents.specs.distribution_spec import DistributionSpec
from tf_agents.specs.tensor_spec import BoundedTensorSpec
from tf_agents.specs import tensor_spec
from tf_agents.trajectories.time_step import StepType, TimeStep
from tf_agents.utils import common as tfa_common

from alf.data_structures import LossInfo, make_action_time_step
from alf.utils import summary_utils, gin_utils
from alf.utils.conditional_ops import conditional_update, run_if, select_from_mask
from alf.utils.nest_utils import is_namedtuple
from alf.utils import nest_utils
from alf.utils.scope_utils import get_current_scope
=======

from alf.data_structures import LossInfo
>>>>>>> d43d3525

# `test_session` is deprecated and skipped test function, remove
#   it for all unittest which inherit from `tf.test.TestCase`
#   to exclude it from statistics of unittest result


def zeros_from_spec(nested_spec, batch_size):
    """Create nested zero Tensors or Distributions.

    A zero tensor with shape[0]=`batch_size is created for each TensorSpec and
    A distribution with all the parameters as zero Tensors is created for each
    DistributionSpec.

    Args:
        nested_spec (nested TensorSpec or DistributionSpec):
        batch_size (int): batch size added as the first dimension to the shapes
             in TensorSpec
    Returns:
        nested Tensor or Distribution
    """

    def _zero_tensor(spec):
        if batch_size is None:
            shape = spec.shape
        else:
            spec_shape = tf.convert_to_tensor(value=spec.shape, dtype=tf.int32)
            shape = tf.concat(([batch_size], spec_shape), axis=0)
        dtype = spec.dtype
        return tf.zeros(shape, dtype)

    param_spec = nest_utils.to_distribution_param_spec(nested_spec)
    params = tf.nest.map_structure(_zero_tensor, param_spec)
    return nest_utils.params_to_distributions(params, nested_spec)


zero_tensor_from_nested_spec = zeros_from_spec


def set_per_process_memory_growth(flag=True):
    """Set if memory growth should be enabled for a PhysicalDevice.

    With memory growth set to True, tf will not allocate all memory on the
    device upfront.

    Args:
        flag (bool): True if do not allocate memory upfront.
    """
    gpus = tf.config.experimental.list_physical_devices('GPU')
    if gpus:
        for gpu in gpus:
            try:
                tf.config.experimental.set_memory_growth(gpu, flag)
            except RuntimeError as e:
                # Memory growth must be set at program startup
                print(e)


def as_list(x):
    """Convert x to a list.

    It performs the following conversion:
        None => []
        list => x
        tuple => list(x)
        other => [x]
    Args:
        x (any): the object to be converted
    Returns:
        a list.
    """
    if x is None:
        return []
    if isinstance(x, list):
        return x
    if isinstance(x, tuple):
        return list(x)
    return [x]


def get_target_updater(models, target_models, tau=1.0, period=1, copy=True):
    """Performs a soft update of the target model parameters.

    For each weight w_s in the model, and its corresponding
    weight w_t in the target_model, a soft update is:
    w_t = (1 - tau) * w_t + tau * w_s.

    Args:
        models (Network | list[Network]): the current model.
        target_models (Network | list[Network]): the model to be updated.
        tau (float): A float scalar in [0, 1]. Default `tau=1.0` means hard
            update.
        period (int): Step interval at which the target model is updated.
        copy (bool): If True, also copy `models` to `target_models` in the
            beginning.
    Returns:
        A callable that performs a soft update of the target model parameters.
    """
    models = as_list(models)
    target_models = as_list(target_models)

    if copy:
        for model, target_model in zip(models, target_models):
            if isinstance(model, Network):
                model.create_variables()
            if isinstance(target_model, Network):
                target_model.create_variables()
            tfa_common.soft_variables_update(
                model.variables, target_model.variables, tau=1.0)

    def update():
        update_ops = []
        for model, target_model in zip(models, target_models):
            update_op = tfa_common.soft_variables_update(
                model.variables, target_model.variables, tau)
            update_ops.append(update_op)
        return tf.group(*update_ops)

    return tfa_common.Periodically(update, period, 'periodic_update_targets')


def concat_shape(shape1, shape2):
    """Concatenate two shape tensors.

    Args:
        shape1 (Tensor|list): first shape
        shape2 (Tensor|list): second shape
    Returns:
        Tensor for the concatenated shape
    """
    if not isinstance(shape1, tf.Tensor):
        shape1 = tf.convert_to_tensor(shape1, dtype=tf.int32)
    if not isinstance(shape2, tf.Tensor):
        shape2 = tf.convert_to_tensor(shape2, dtype=tf.int32)
    return tf.concat([shape1, shape2], axis=0)


def expand_dims_as(x, y):
    """Expand the shape of `x` with extra singular dimensions.

    The result is broadcastable to the shape of `y`
    Args:
        x (Tensor): source tensor
        y (Tensor): target tensor. Only its shape will be used.
    Returns:
        x with extra singular dimensions.
    """
    assert len(x.shape) <= len(y.shape)
    tf.assert_equal(tf.shape(x), tf.shape(y)[:len(x.shape)])
    k = len(y.shape) - len(x.shape)
    if k == 0:
        return x
    else:
        return tf.reshape(x, concat_shape(tf.shape(x), [1] * k))


def reset_state_if_necessary(state, initial_state, reset_mask):
    """Reset state to initial state according to reset_mask

    Args:
        state (nested Tensor): the current batched states
        initial_state (nested Tensor): batched intitial states
        reset_mask (nested Tensor): with shape=(batch_size,), dtype=tf.bool
    Returns:
        nested Tensor
    """
    return tf.nest.map_structure(
        lambda i_s, s: tf.where(expand_dims_as(reset_mask, i_s), i_s, s),
        initial_state, state)


_summary_enabled_var = None


def _get_summary_enabled_var():
    global _summary_enabled_var
    if _summary_enabled_var is None:
        _summary_enabled_var = tf.Variable(
            False, dtype=tf.bool, trainable=False, name="summary_enabled")
    return _summary_enabled_var


def enable_summary(flag):
    """Enable or disable summary.

    Args:
        flag (bool): True to enable, False to disable
    """
    v = _get_summary_enabled_var()
    v.assign(flag)


def is_summary_enabled():
    """Return whether summary is enabled."""
    return _get_summary_enabled_var()


def run_under_record_context(func,
                             summary_dir,
                             summary_interval,
                             flush_millis,
                             summary_max_queue=10):
    """Run `func` under summary record context.

    Args:
        func (Callable): the function to be executed.
        summary_dir (str): directory to store summary. A directory starting with
            "~/" will be expanded to "$HOME/"
        summary_interval (int): how often to generate summary based on the
            global counter
        flush_millis (int): flush summary to disk every so many milliseconds
        summary_max_queue (int): the largest number of summaries to keep in a queue; will
          flush once the queue gets bigger than this. Defaults to 10.
    """

    import alf.utils.summary_utils
    summary_dir = os.path.expanduser(summary_dir)
    summary_writer = tf.summary.create_file_writer(
        summary_dir, flush_millis=flush_millis, max_queue=summary_max_queue)
    summary_writer.set_as_default()
    global_step = get_global_counter()
    with tf.summary.record_if(lambda: tf.logical_and(
            is_summary_enabled(), tf.equal(global_step % summary_interval, 0)
    )):
        func()


def should_record_summaries():
    """A place holder function
    """
    return True


def get_global_counter(default_counter=None):
    """Get the global counter.

    Args:
        default_counter (Variable): If not None, this counter will be returned.
    Returns:
        If default_counter is not None, it will be returned. Otherwise,
        if tf.summary.experimental.get_step() is not None, it will be returned.
        Othewise, a counter will be created and returned.
        tf.summary.experimental.set_step() will be set to the created counter.

    """
    if default_counter is None:
        default_counter = tf.summary.experimental.get_step()
        if default_counter is None:
            default_counter = tf.Variable(
                0, dtype=tf.int64, trainable=False, name="global_counter")
            tf.summary.experimental.set_step(default_counter)
    return default_counter


@gin.configurable
def cast_transformer(observation, dtype=tf.float32):
    """Cast observation

    Args:
         observation (nested Tensor): observation
         dtype (Dtype): The destination type.
    Returns:
        casted observation
    """

    def _cast(obs):
        if isinstance(obs, tf.Tensor):
            return tf.cast(obs, dtype)
        return obs

    return tf.nest.map_structure(_cast, observation)


def transform_observation(observation, field, func):
    """Transform the child observation in observation indicated by field using func

    Args:
        observation (nested Tensor): observations to be applied the transformation
        field (str): field to be transformed, multi-level path denoted by "A.B.C"
            If None, then non-nested observation is transformed
        func (Callable): transform func, the function will be called as
            func(observation, field) and should return new observation
    Returns:
        transformed observation
    """

    def _traverse_transform(obs, levels):
        if not levels:
            return func(obs, field)
        level = levels[0]
        if is_namedtuple(obs):
            new_val = _traverse_transform(
                obs=getattr(obs, level), levels=levels[1:])
            return obs._replace(**{level: new_val})
        elif isinstance(obs, dict):
            new_val = obs.copy()
            new_val[level] = _traverse_transform(
                obs=obs[level], levels=levels[1:])
            return new_val
        else:
            raise TypeError("If value is a nest, it must be either " +
                            "a dict or namedtuple!")

    return _traverse_transform(
        obs=observation, levels=field.split('.') if field else [])


@gin.configurable
def image_scale_transformer(observation, fields=None, min=-1.0, max=1.0):
    """Scale image to min and max (0->min, 255->max)

    Args:
        observation (nested Tensor): If observation is a nested structure, only
            namedtuple and dict are supported for now.
        fields (list[str]): the fields to be applied with the transformation. If
            None, then `observation` must be a tf.Tensor with dtype uint8. A
            field str can be a multi-step path denoted by "A.B.C".
        min (float): normalize minimum to this value
        max (float): normalize maximum to this value
    Returns:
        Transfromed observation
    """

    def _transform_image(obs, field):
        assert isinstance(obs, tf.Tensor), str(type(obs)) + ' is not Tensor'
        assert obs.dtype == tf.uint8, "Image must have dtype uint8!"
        obs = tf.cast(obs, tf.float32)
        return ((max - min) / 255.) * obs + min

    fields = fields or [None]
    for field in fields:
        observation = transform_observation(
            observation=observation, field=field, func=_transform_image)
    return observation


@gin.configurable
def scale_transformer(observation, scale, dtype=tf.float32, fields=None):
    """Scale observation

    Args:
         observation (nested Tensor): observation to be scaled
         scale (float): scale factor
         dtype (Dtype): The destination type.
         fields (list[str]): fields to be scaled, A field str is a multi-level
                path denoted by "A.B.C".
    Returns:
        scaled observation
    """

    def _scale_obs(obs, field):
        obs = tf.cast(obs * scale, dtype)
        return obs

    fields = fields or [None]
    for field in fields:
        observation = transform_observation(
            observation=observation, field=field, func=_scale_obs)
    return observation


@gin.configurable
def reward_clipping(r, minmax=(-1, 1)):
    """
    Clamp immediate rewards to the range [`min`, `max`].

    Can be used as a reward shaping function passed to an algorithm
    (e.g. ActorCriticAlgorithm).
    """
    assert minmax[0] <= minmax[1], "range error"
    return tf.clip_by_value(r, minmax[0], minmax[1])


@gin.configurable
def reward_scaling(r, scale=1):
    """
    Scale immediate rewards by a factor of `scale`.

    Can be used as a reward shaping function passed to an algorithm
    (e.g. ActorCriticAlgorithm).
    """
    return r * scale


def _markdownify_gin_config_str(string, description=''):
    """Convert an gin config string to markdown format.

    Args:
        string (str): the string from gin.operative_config_str()
        description (str): Optional long-form description for this config_str
    Returns:
        The string of the markdown version of the config string.
    """

    # This function is from gin.tf.utils.GinConfigSaverHook
    # TODO: Total hack below. Implement more principled formatting.
    def _process(line):
        """Convert a single line to markdown format."""
        if not line.startswith('#'):
            return '    ' + line

        line = line[2:]
        if line.startswith('===='):
            return ''
        if line.startswith('None'):
            return '    # None.'
        if line.endswith(':'):
            return '#### ' + line
        return line

    output_lines = []

    if description:
        output_lines.append("    # %s\n" % description)

    for line in string.splitlines():
        procd_line = _process(line)
        if procd_line is not None:
            output_lines.append(procd_line)

    return '\n'.join(output_lines)


def get_gin_confg_strs():
    """
    Obtain both the operative and inoperative config strs from gin.

    The operative configuration consists of all parameter values used by
    configurable functions that are actually called during execution of the
    current program, and inoperative configuration consists of all parameter
    configured but not used by configurable functions. See `gin.operative_config_str()`
    and `gin_utils.inoperative_config_str` for more detail on how the config is generated.

    Returns:
        md_operative_config_str (str): a markdown-formatted operative str
        md_inoperative_config_str (str): a markdown-formatted inoperative str
    """
    operative_config_str = gin.operative_config_str()
    md_operative_config_str = _markdownify_gin_config_str(
        operative_config_str,
        'All parameter values used by configurable functions that are actually called'
    )
    md_inoperative_config_str = gin_utils.inoperative_config_str()
    if md_inoperative_config_str:
        md_inoperative_config_str = _markdownify_gin_config_str(
            md_inoperative_config_str,
            "All parameter values configured but not used by program. The configured "
            "functions are either not called or called with explicit parameter values "
            "overriding the config.")
    return md_operative_config_str, md_inoperative_config_str


def summarize_gin_config():
    """Write the operative and inoperative gin config to Tensorboard summary.
    """
    md_operative_config_str, md_inoperative_config_str = get_gin_confg_strs()
    tf.summary.text('gin/operative_config', md_operative_config_str)
    if md_inoperative_config_str:
        tf.summary.text('gin/inoperative_config', md_inoperative_config_str)


def copy_gin_configs(root_dir, gin_files):
    """Copy gin config files to root_dir

    Args:
        root_dir (str): directory path
        gin_files (None|list[str]): list of file paths
    """
    root_dir = os.path.expanduser(root_dir)
    os.makedirs(root_dir, exist_ok=True)
    for f in gin_files:
        shutil.copyfile(f, os.path.join(root_dir, os.path.basename(f)))


def get_gin_file():
    """Get the gin configuration file.

    If FLAGS.gin_file is not set, find gin files under FLAGS.root_dir and
    returns them.
    Returns:
        the gin file(s)
    """
    gin_file = flags.FLAGS.gin_file
    if gin_file is None:
        root_dir = os.path.expanduser(flags.FLAGS.root_dir)
        gin_file = glob.glob(os.path.join(root_dir, "*.gin"))
        assert gin_file, "No gin files are found! Please provide"
    return gin_file


<<<<<<< HEAD
def tensor_extend(x, y):
    """Extending tensor with new_slice.

    new_slice.shape should be same as tensor.shape[1:]
    Args:
        x (Tensor): tensor to be extended
        y (Tensor): the tensor which will be appended to `x`
    Returns:
        the extended tensor. Its shape is (x.shape[0]+1, x.shape[1:])
    """
    return tf.concat([x, tf.expand_dims(y, axis=0)], axis=0)


def tensor_extend_zero(x):
    """Extending tensor with zeros.

    new_slice.shape should be same as tensor.shape[1:]
    Args:
        x (Tensor): tensor to be extended
    Returns:
        the extended tensor. Its shape is (x.shape[0]+1, x.shape[1:])
    """
    return tf.concat(
        [x,
         tf.expand_dims(tf.zeros(tf.shape(x)[1:], dtype=x.dtype), axis=0)],
        axis=0)


def explained_variance(ypred, y):
    """Computes fraction of variance that ypred explains about y.

    Adapted from baselines.ppo2 explained_variance()

    Interpretation:
        ev=0  =>  might as well have predicted zero
        ev=1  =>  perfect prediction
        ev<0  =>  worse than just predicting zero

    Args:
        ypred (Tensor): prediction for y
        y (Tensor): target
    Returns:
        1 - Var[y-ypred] / Var[y]
    """
    ypred = tf.reshape(ypred, [-1])
    y = tf.reshape(y, [-1])
    _, vary = tf.nn.moments(y, axes=(0, ))
    return 1 - tf.nn.moments(y - ypred, axes=(0, ))[1] / (vary + 1e-30)
=======
def sample_action_distribution(distributions, seed=None):
    """Sample actions from distributions
    Args:
        distributions (nested Distribution]): action distributions
        seed (Any):Any Python object convertible to string, supplying the
            initial entropy.  If `None`, operations seeded with seeds
            drawn from this `SeedStream` will follow TensorFlow semantics
            for not being seeded.
    Returns:
        sampled actions
    """

    seed_stream = tfp.util.SeedStream(seed=seed, salt='sample')
    return tf.nest.map_structure(lambda d: d.sample(seed=seed_stream()),
                                 distributions)


def epsilon_greedy_sample(nested_dist, eps=0.1):
    """Generate greedy sample that maximizes the probability.
    Args:
        nested_dist (nested Distribution): distribution to sample from
        eps (float): a floating value in [0,1], representing the chance of
            action sampling instead of taking argmax. This can help prevent
            a dead loop in some deterministic environment like Breakout.
    Returns:
        (nested) Tensor
    """

    def dist_fn(dist):
        try:
            greedy_action = tf.cond(
                tf.less(tf.random.uniform((), 0, 1), eps), dist.sample,
                dist.mode)
        except NotImplementedError:
            raise ValueError(
                "Your network's distribution does not implement mode "
                "making it incompatible with a greedy policy.")

        return greedy_action

    if eps >= 1.0:
        return sample_action_distribution(nested_dist)
    else:
        return tf.nest.map_structure(dist_fn, nested_dist)
>>>>>>> d43d3525


def get_initial_policy_state(batch_size, policy_state_spec):
    """
    Return zero tensors as the initial policy states.
    Args:
        batch_size (int): number of policy states created
        policy_state_spec (nested structure): each item is a tensor spec for
            a state
    Returns:
        state (nested structure): each item is a tensor with the first dim equal
            to `batch_size`. The remaining dims are consistent with
            the corresponding state spec of `policy_state_spec`.
    """
    return zero_tensor_from_nested_spec(policy_state_spec, batch_size)


def get_initial_time_step(env, first_env_id=0):
    """
    Return the initial time step
    Args:
        env (TFPyEnvironment):
        first_env_id (int): the environment ID for the first sample in this
            batch.
    Returns:
        time_step (ActionTimeStep): the init time step with actions as zero
            tensors
    """
    time_step = env.current_time_step()
    action = zero_tensor_from_nested_spec(env.action_spec(), env.batch_size)
    return make_action_time_step(time_step, action, first_env_id)


def transpose2(x, dim1, dim2):
    """Transpose two axes `dim1` and `dim2` of a tensor."""
    perm = list(range(len(x.shape)))
    perm[dim1] = dim2
    perm[dim2] = dim1
    return tf.transpose(x, perm)


def sample_policy_action(policy_step):
    """Sample an action for a policy step and replace the old distribution."""
    action = sample_action_distribution(policy_step.action)
    policy_step = policy_step._replace(action=action)
    return policy_step


def flatten_once(t):
    """Flatten a tensor along axis=0 and axis=1."""
    return tf.reshape(t, [-1] + list(t.shape[2:]))


_env = None


def set_global_env(env):
    """Set global env."""
    global _env
    _env = env


@gin.configurable
def get_observation_spec(field=None):
    """Get the `TensorSpec` of observations provided by the global environment.

    This spec is used for creating models only! All uint8 dtype will be converted
    to tf.float32 as a temporary solution, to be consistent with
    `image_scale_transformer()`. See

    https://github.com/HorizonRobotics/alf/pull/239#issuecomment-544644558

    Args:
        field (str): a multi-step path denoted by "A.B.C".
    Returns:
        A `TensorSpec`, or a nested dict, list or tuple of
        `TensorSpec` objects, which describe the observation.
    """
    assert _env, "set a global env by `set_global_env` before using the function"
    specs = _env.observation_spec()
    specs = tf.nest.map_structure(
        lambda spec: (tf.TensorSpec(spec.shape, tf.float32)
                      if spec.dtype == tf.uint8 else spec), specs)

    if field:
        for f in field.split('.'):
            specs = specs[f]
    return specs


@gin.configurable
def get_states_shape():
    """Get the tensor shape of internal states of the agent provided by
      the global environment

    Returns:
        list of ints.
        Returns 0 if internal states is not part of observation.
        We don't raise error so this code can serve to check whether
        env has states input
    """
    assert _env, "set a global env by `set_global_env` before using the function"
    if isinstance(_env.observation_spec(),
                  dict) and ('states' in _env.observation_spec()):
        return _env.observation_spec()['states'].shape
    else:
        return 0


@gin.configurable
def get_action_spec():
    """Get the specs of the Tensors expected by `step(action)` of the global environment.

    Returns:
      An single `TensorSpec`, or a nested dict, list or tuple of
      `TensorSpec` objects, which describe the shape and
      dtype of each Tensor expected by `step()`.
    """
    assert _env, "set a global env by `set_global_env` before using the function"
    return _env.action_spec()


def get_env():
    assert _env, "set a global env by `set_global_env` before using the function"
    return _env


@gin.configurable
def get_vocab_size():
    """Get the vocabulary size of observations provided by the global environment.

    Returns:
        vocab_size (int): size of the environment's/teacher's vocabulary.
        Returns 0 if language is not part of observation.
        We don't raise error so this code can serve to check whether
        env has language input
    """
    assert _env, "set a global env by `set_global_env` before using the function"
    if isinstance(_env.observation_spec(),
                  dict) and ('sentence' in _env.observation_spec()):
        # return _env.observation_spec()['sentence'].shape[0]
        # is the sequence length of the sentence.
        return _env.observation_spec()['sentence'].maximum + 1
    else:
        return 0


SquashToSpecNormal__init__original = SquashToSpecNormal.__init__


def SquashToSpecNormal__init__(self,
                               distribution,
                               spec,
                               validate_args=False,
                               name="SquashToSpecNormal"):
    SquashToSpecNormal__init__original(self, distribution, spec, validate_args,
                                       name)
    self.spec = spec


# This is a hack to SquashToSpecNormal so that `spec` provided at __init__ can
# be recovered by `common.extract_spec`. `SquashToSpecNormal.action_means`
# and `SquashToSpecNormal.action_magnitudes` are tf.Tensor and cannot be used
# to recover `spec` because `BoundedTensorSpec` cannot accept tf.Tensor for
# `minimum` and `maximum`.
SquashToSpecNormal.__init__ = SquashToSpecNormal__init__


def _build_squash_to_spec_normal(spec, *args, **kwargs):
    distribution = tfp.distributions.Normal(*args, **kwargs)
    return scale_distribution_to_spec(distribution, spec)


def extract_spec(nest, from_dim=1):
    """
    Extract TensorSpec or DistributionSpec for each element of a nested structure.
    It assumes that the first dimension of each element is the batch size.

    Args:
        from_dim (int): ignore dimension before this when constructing the spec.
        nest (nested structure): each leaf node of the nested structure is a
            Tensor or Distribution of the same batch size
    Returns:
        spec (nested structure): each leaf node of the returned nested spec is the
            corresponding spec (excluding batch size) of the element of `nest`
    """

    def _extract_spec(obj):
        if isinstance(obj, tf.Tensor):
            return tf.TensorSpec(obj.shape[from_dim:], obj.dtype)
        if not isinstance(obj, tfp.distributions.Distribution):
            raise ValueError("Unsupported value type: %s" % type(obj))

        params = obj.parameters
        input_param = {
            k: params[k]
            for k in params if isinstance(params[k], tf.Tensor)
        }
        input_param_spec = extract_spec(input_param, from_dim)
        sample_spec = tf.TensorSpec(obj.event_shape, obj.dtype)

        if type(obj) in [
                tfp.distributions.Deterministic, tfp.distributions.Normal,
                tfp.distributions.Categorical
        ]:
            builder = type(obj)
        elif isinstance(obj, SquashToSpecNormal):
            builder = functools.partial(_build_squash_to_spec_normal, obj.spec)
        else:
            raise ValueError("Unsupported value type: %s" % type(obj))
        return DistributionSpec(
            builder, input_param_spec, sample_spec=sample_spec)

    return tf.nest.map_structure(_extract_spec, nest)


@gin.configurable
def active_action_target_entropy(active_action_portion=0.2, min_entropy=0.3):
    """Automatically compute target entropy given the action spec. Currently
    support discrete actions only.

    The general idea is that we assume N*k actions having uniform probs for a good
    policy. Thus the target entropy should be log(N*k), where N is the total
    number of discrete actions and k is the active action portion.

    TODO: incorporate this function into EntropyTargetAlgorithm if it proves
    to be effective.

    Args:
        active_action_portion (float): a number in (0, 1]. Ideally, this value
            should be greater than `1/num_actions`. If it's not, it will be
            ignored.
        min_entropy (float): the minimum possible entropy. If the auto-computed
            entropy is smaller than this value, then it will be replaced.

    Returns:
        target_entropy (float): the target entropy for EntropyTargetAlgorithm
    """
    assert active_action_portion <= 1.0 and active_action_portion > 0
    action_spec = get_action_spec()
    assert tensor_spec.is_discrete(
        action_spec), "only support discrete actions!"
    num_actions = action_spec.maximum - action_spec.minimum + 1
    return max(math.log(num_actions * active_action_portion), min_entropy)


def write_gin_configs(root_dir, gin_file):
    """
    Write a gin configration to a file. Because the user can
    1) manually change the gin confs after loading a conf file into the code, or
    2) include a gin file in another gin file while only the latter might be
       copied to `root_dir`.
    So here we just dump the actual used gin conf string to a file.

    Args:
        root_dir (str): directory path
        gin_file (str): a single file path for storing the gin configs. Only
            the basename of the path will be used.
    """
    root_dir = os.path.expanduser(root_dir)
    os.makedirs(root_dir, exist_ok=True)
    file = os.path.join(root_dir, os.path.basename(gin_file))

    md_operative_config_str, md_inoperative_config_str = get_gin_confg_strs()
    config_str = md_operative_config_str + '\n\n' + md_inoperative_config_str

    # the mark-down string can just be safely written as a python file
    with open(file, "w") as f:
        f.write(config_str)


def warning_once(msg, *args):
    """Generate warning message once

    Args:
        msg: str, the message to be logged.
        *args: The args to be substitued into the msg.
    """
    logging.log_every_n(logging.WARNING, msg, 1 << 62, *args)


def create_tensor_array(spec, num_steps, batch_size, clear_after_read=None):
    """Create nested TensorArray based spec.

    Args:
        spec (nested TensorSpec): spec for each step (without batch dimension)
        num_steps (int): size (length) of the TensorArray to be created
        batch_size (int): batch size of each element
        clear_after_read (bool): If True, clear TensorArray values after reading
            them. This disables read-many semantics, but allows early release of
            memory.
    Returns:
        nested TensorArray with the same structure as spec

    """

    def _create_ta(s):
        return tf.TensorArray(
            dtype=s.dtype,
            size=num_steps,
            clear_after_read=clear_after_read,
            element_shape=tf.TensorShape([batch_size]).concatenate(s.shape))

    return tf.nest.map_structure(_create_ta, spec)


def create_and_unstack_tensor_array(tensors, clear_after_read=True):
    """Create tensor array from nested tensors.

    Args:
        tensors (nestd Tensor): nested Tensors
        clear_after_read (bool): If True, clear TensorArray values after reading
            them. This disables read-many semantics, but allows early release of
            memory.
    Returns:
        nested TensorArray with the same structure as tensors
    """
    flattened = tf.nest.flatten(tensors)
    if len(flattened) == 0:
        return tf.nest.map_structure(lambda a: a, tensors)
    spec = extract_spec(tensors, from_dim=2)
    # element_shape of TensorArray must be explicit shape (i.e., known)
    batch_size = flattened[0].shape[1]
    # size of TensorArray cannot be None, though it can be a Tensor
    num_steps = tf.shape(flattened[0])[0]
    ta = create_tensor_array(
        spec, num_steps, batch_size, clear_after_read=clear_after_read)
    ta = tf.nest.map_structure(lambda elem, ta: ta.unstack(elem), tensors, ta)
    return ta


class FunctionInstance(object):
    """
    This is not a public API. It is for internal use.
    """

    def __init__(self, tf_func, instance, owner):
        """Create a FunctionInstance object.

        FunctionInstance is created for each instance the wrapped function is
        bound to.
        Args:
            tf_func (tensorflow.python.eager.def_function.Function): a function
                wrapped by tf.function which accept `instance` and `scope_name`
                as its first two arguments
            instance (object): the instance which the original function is bound
                to.
            owner (type): the class type of `instance`
        """
        self._tf_func = tf_func
        self._instance = instance
        self._owner = owner

    def __call__(self, *args, **kwargs):
        """Call the wrapped function.

        Tensorflow creates a different instance of Function object for each
        instance to handle instance specific processing. We need to explicitly
        call tf_Function.__get__ to handle class methods correctly.

        Reference: tensorflow.python.eager.def_function.Function.__get__().
        """
        tf_func_instance = self._tf_func.__get__(self._instance, self._owner)
        return tf_func_instance(get_current_scope(), *args, **kwargs)


class Function(object):
    """
    This is not a public API. It is for internal use.
    """

    def __init__(self, func, **kwargs):
        def _bound_tf_func(instance, scope_name, *args, **kwargs):
            with tf.name_scope(scope_name):
                return func(instance, *args, **kwargs)

        def _tf_func(scope_name, *args, **kwargs):
            with tf.name_scope(scope_name):
                return func(*args, **kwargs)

        self._bound_tf_func = tf.function(**kwargs)(_bound_tf_func)
        self._tf_func = tf.function(**kwargs)(_tf_func)

    def __call__(self, *args, **kwargs):
        return self._tf_func(get_current_scope(), *args, **kwargs)

    def __get__(self, instance, owner):
        """Get the instance specific function (FunctionInstance).

        References:
        1. tensorflow.python.eager.def_function.Function.__get__().
        2. Python descriptor (https://docs.python.org/3/howto/descriptor.html)
        """
        return FunctionInstance(self._bound_tf_func, instance, owner)


def function(func=None, **kwargs):
    """Wrapper for tf.function with ALF-specific customizations.

    Functions decorated using tf.function lose the original name scope of the
    caller. This decorator fixes that.

    Example:
    ```python
    @common.function
    def my_eager_code(x, y):
        ...
    ```

    Args:
        func (Callable): function to be compiled.  If `func` is None, returns a
            decorator that can be invoked with a single argument - `func`. The
            end result is equivalent to providing all the arguments up front.
            In other words, `common.function(input_signature=...)(func)` is
            equivalent to `common.function(func, input_signature=...)`. The
            former can be used to decorate Python functions, for example:
                @tf.function(input_signature=...)
                def foo(...): ...
        args (list): Args for tf.function.
        kwargs (dict): Keyword args for tf.function.
    Returns:
        If `func` is not None, returns a callable that will execute the compiled
        function (and return zero or more `tf.Tensor` objects).
        If `func` is None, returns a decorator that, when invoked with a single
        `func` argument, returns a callable equivalent to the case above.
    """

    def decorate(f):
        return functools.wraps(f)(Function(f, **kwargs))

    if func is not None:
        return decorate(func)
    return decorate


def set_random_seed(seed, eager_mode):
    """Set a seed for deterministic behaviors."""
    if seed is not None:
        if not tf.config.list_physical_devices('GPU'):
            assert eager_mode, (
                "CPU mode: because you have specified a fixed " +
                "random seed, make sure to turn on eager mode " +
                "to have deterministic results!")

        os.environ["TF_DETERMINISTIC_OPS"] = str(1)
    else:
        seed = os.getpid() + int(time.time())

    random.seed(seed)
    np.random.seed(seed)
    tf.random.set_seed(seed)
    return seed<|MERGE_RESOLUTION|>--- conflicted
+++ resolved
@@ -28,31 +28,10 @@
 import time
 import random
 import numpy as np
-<<<<<<< HEAD
 import torch
+
 from alf.nest import map_structure
-
-import tensorflow as tf
-import tensorflow_probability as tfp
-
-from tf_agents.distributions.utils import scale_distribution_to_spec, SquashToSpecNormal
-from tf_agents.networks.network import Network
-from tf_agents.specs.distribution_spec import DistributionSpec
-from tf_agents.specs.tensor_spec import BoundedTensorSpec
-from tf_agents.specs import tensor_spec
-from tf_agents.trajectories.time_step import StepType, TimeStep
-from tf_agents.utils import common as tfa_common
-
-from alf.data_structures import LossInfo, make_action_time_step
-from alf.utils import summary_utils, gin_utils
-from alf.utils.conditional_ops import conditional_update, run_if, select_from_mask
-from alf.utils.nest_utils import is_namedtuple
-from alf.utils import nest_utils
-from alf.utils.scope_utils import get_current_scope
-=======
-
 from alf.data_structures import LossInfo
->>>>>>> d43d3525
 
 # `test_session` is deprecated and skipped test function, remove
 #   it for all unittest which inherit from `tf.test.TestCase`
@@ -542,103 +521,6 @@
     return gin_file
 
 
-<<<<<<< HEAD
-def tensor_extend(x, y):
-    """Extending tensor with new_slice.
-
-    new_slice.shape should be same as tensor.shape[1:]
-    Args:
-        x (Tensor): tensor to be extended
-        y (Tensor): the tensor which will be appended to `x`
-    Returns:
-        the extended tensor. Its shape is (x.shape[0]+1, x.shape[1:])
-    """
-    return tf.concat([x, tf.expand_dims(y, axis=0)], axis=0)
-
-
-def tensor_extend_zero(x):
-    """Extending tensor with zeros.
-
-    new_slice.shape should be same as tensor.shape[1:]
-    Args:
-        x (Tensor): tensor to be extended
-    Returns:
-        the extended tensor. Its shape is (x.shape[0]+1, x.shape[1:])
-    """
-    return tf.concat(
-        [x,
-         tf.expand_dims(tf.zeros(tf.shape(x)[1:], dtype=x.dtype), axis=0)],
-        axis=0)
-
-
-def explained_variance(ypred, y):
-    """Computes fraction of variance that ypred explains about y.
-
-    Adapted from baselines.ppo2 explained_variance()
-
-    Interpretation:
-        ev=0  =>  might as well have predicted zero
-        ev=1  =>  perfect prediction
-        ev<0  =>  worse than just predicting zero
-
-    Args:
-        ypred (Tensor): prediction for y
-        y (Tensor): target
-    Returns:
-        1 - Var[y-ypred] / Var[y]
-    """
-    ypred = tf.reshape(ypred, [-1])
-    y = tf.reshape(y, [-1])
-    _, vary = tf.nn.moments(y, axes=(0, ))
-    return 1 - tf.nn.moments(y - ypred, axes=(0, ))[1] / (vary + 1e-30)
-=======
-def sample_action_distribution(distributions, seed=None):
-    """Sample actions from distributions
-    Args:
-        distributions (nested Distribution]): action distributions
-        seed (Any):Any Python object convertible to string, supplying the
-            initial entropy.  If `None`, operations seeded with seeds
-            drawn from this `SeedStream` will follow TensorFlow semantics
-            for not being seeded.
-    Returns:
-        sampled actions
-    """
-
-    seed_stream = tfp.util.SeedStream(seed=seed, salt='sample')
-    return tf.nest.map_structure(lambda d: d.sample(seed=seed_stream()),
-                                 distributions)
-
-
-def epsilon_greedy_sample(nested_dist, eps=0.1):
-    """Generate greedy sample that maximizes the probability.
-    Args:
-        nested_dist (nested Distribution): distribution to sample from
-        eps (float): a floating value in [0,1], representing the chance of
-            action sampling instead of taking argmax. This can help prevent
-            a dead loop in some deterministic environment like Breakout.
-    Returns:
-        (nested) Tensor
-    """
-
-    def dist_fn(dist):
-        try:
-            greedy_action = tf.cond(
-                tf.less(tf.random.uniform((), 0, 1), eps), dist.sample,
-                dist.mode)
-        except NotImplementedError:
-            raise ValueError(
-                "Your network's distribution does not implement mode "
-                "making it incompatible with a greedy policy.")
-
-        return greedy_action
-
-    if eps >= 1.0:
-        return sample_action_distribution(nested_dist)
-    else:
-        return tf.nest.map_structure(dist_fn, nested_dist)
->>>>>>> d43d3525
-
-
 def get_initial_policy_state(batch_size, policy_state_spec):
     """
     Return zero tensors as the initial policy states.
