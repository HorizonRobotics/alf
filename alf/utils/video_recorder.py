# Copyright (c) 2020 Horizon Robotics and ALF Contributors. All Rights Reserved.
#
# Licensed under the Apache License, Version 2.0 (the "License");
# you may not use this file except in compliance with the License.
# You may obtain a copy of the License at
#
#      http://www.apache.org/licenses/LICENSE-2.0
#
# Unless required by applicable law or agreed to in writing, software
# distributed under the License is distributed on an "AS IS" BASIS,
# WITHOUT WARRANTIES OR CONDITIONS OF ANY KIND, either express or implied.
# See the License for the specific language governing permissions and
# limitations under the License.

import numpy as np

from gym.wrappers.monitoring.video_recorder import VideoRecorder as GymVideoRecorder
from gym import error, logger

import alf
<<<<<<< HEAD
import alf.summary.render as render
from alf.utils import common
=======
from alf.utils import dist_utils

try:
    # There might be importing errors about matplotlib on the cluster if the
    # correct version (requires python3.7) of matplotlib is not installed.
    # In this case we just skip importing because no rendering is needed on
    # cluster.
    import alf.summary.render as render
except ImportError:
    render = None
>>>>>>> 099d5de0


@alf.configurable(whitelist=['frame_max_width', 'frames_per_sec'])
class VideoRecorder(GymVideoRecorder):
    """A video recorder that renders frames and encodes them into a video file.
    Besides rendering frames, it also supports plotting prediction info. Each
    algorithm is responsible for adding rendered Image instances in its pred info
    in order to be recorded here. See the docstring in ``alf.summary.render``
    for more details.
    """

    def __init__(self,
                 env,
                 frame_max_width=2560,
                 frames_per_sec=None,
                 append_blank_frames=0,
                 **kwargs):
        """
        Args:
            env (Gym.env):
            frame_max_width (int): the max width of a video frame. Scale if the
                original width is bigger than this.
            frames_per_sec (fps): if None, use fps from the env
            append_blank_frames (int): If >0, wil append such number of blank
                frames at the end of the episode in the rendered video file.
                A negative value has the same effects as 0 and no blank frames
                will be appended.
        """
        super(VideoRecorder, self).__init__(env=env, **kwargs)
        self._frame_width = frame_max_width
        if frames_per_sec is not None:
            self.frames_per_sec = frames_per_sec  # overwrite the base class

        self._append_blank_frames = append_blank_frames
        self._blank_frame = None

    def capture_frame(self, pred_info=None, is_last_step=False):
        """Render ``self.env`` and add the resulting frame to the video. Also
        plot Image instances extracted from prediction info of ``policy_step``.

        Args:
            pred_info (None|nest): prediction step info for displaying: any Image
                instance in the info nest will be recorded.
            is_last_step (bool): whether the current time step is the last
                step of the episode, either due to game over or time limits.
        """
        if not self.functional: return
        logger.debug('Capturing video frame: path=%s', self.path)

        if pred_info is not None:
            assert not self.ansi_mode, "Only supports rgb_array mode!"
            render_mode = 'rgb_array'
        else:
            render_mode = 'ansi' if self.ansi_mode else 'rgb_array'

        frame = self.env.render(mode=render_mode)

        if frame is None:
            if self._async:
                return
            else:
                # Indicates a bug in the environment: don't want to raise
                # an error here.
                logger.warn(
                    'Env returned None on render(). Disabling further '
                    'rendering for video recorder by marking as disabled: '
                    'path=%s metadata_path=%s', self.path, self.metadata_path)
                self.broken = True
        else:
            frame = self._plot_pred_info(frame, pred_info)
            self._encode_frame(frame)

            if self._append_blank_frames > 0 and is_last_step:
                if self._blank_frame is None:
                    self._blank_frame = np.zeros_like(frame)
                for _ in range(self._append_blank_frames):
                    self._encode_frame(self._blank_frame)

            assert not self.broken, (
                "The output file is broken! Check warning messages.")

    def _encode_frame(self, frame):
        """Perform encoding of the input frame

        Args:
            frame(np.ndarray|str|StringIO): the frame to be encoded,
                which is of type ``str`` or ``StringIO`` if ``ansi_mode`` is
                True, and ``np.array`` otherwise.
        """
        if self.ansi_mode:
            self._encode_ansi_frame(frame)
        else:
            self._encode_image_frame(frame)

    def _plot_pred_info(self, env_frame, pred_info):
        r"""Search ``Image`` elements in ``pred_info``, merge them into a big
        image, and stack it with ``env_frame``.

        Args:
            env_frame (numpy.ndarray): ``numpy.ndarray`` with shape
                ``(H, W, 3)``, representing RGB values for an :math:`H\times W`
                image, output from ``env.render('rgb_array')``.
            pred_info (nested): a nest. Any element that is ``Image`` will be
                retrieved.

        Returns:
            np.ndarray:
        """
        imgs = [
            i for i in alf.nest.flatten(pred_info)
            if isinstance(i, render.Image)
        ]
        frame = render.Image(env_frame)

        if imgs:
            info_img = render.Image.pack_image_nest(imgs)
            # always put env frame on top/left; for simplicity here we generate
            # both and compare their sizes.
            horizontal = render.Image.stack_images([frame, info_img],
                                                   horizontal=True)
            vertical = render.Image.stack_images([frame, info_img],
                                                 horizontal=False)
            if np.product(horizontal.shape) < np.product(vertical.shape):
                frame = horizontal
            else:
                frame = vertical

        if frame.shape[1] > self._frame_width:
            frame.resize(width=self._frame_width)
        return frame.data<|MERGE_RESOLUTION|>--- conflicted
+++ resolved
@@ -18,11 +18,6 @@
 from gym import error, logger
 
 import alf
-<<<<<<< HEAD
-import alf.summary.render as render
-from alf.utils import common
-=======
-from alf.utils import dist_utils
 
 try:
     # There might be importing errors about matplotlib on the cluster if the
@@ -32,7 +27,6 @@
     import alf.summary.render as render
 except ImportError:
     render = None
->>>>>>> 099d5de0
 
 
 @alf.configurable(whitelist=['frame_max_width', 'frames_per_sec'])
