# Copyright (c) 2019 Horizon Robotics. All Rights Reserved.
#
# Licensed under the Apache License, Version 2.0 (the "License");
# you may not use this file except in compliance with the License.
# You may obtain a copy of the License at
#
#      http://www.apache.org/licenses/LICENSE-2.0
#
# Unless required by applicable law or agreed to in writing, software
# distributed under the License is distributed on an "AS IS" BASIS,
# WITHOUT WARRANTIES OR CONDITIONS OF ANY KIND, either express or implied.
# See the License for the specific language governing permissions and
# limitations under the License.
r"""Play a trained model.

You can visualize playing of the trained model by running:
```bash
cd ${PROJECT}/alf/examples;
python -m alf.bin.play \
  --root_dir=~/tmp/cart_pole \
  --alsologtostderr
```

"""

from absl import app
from absl import flags
from absl import logging
import copy
import gin
import os
import subprocess
import sys

import torch

from alf.algorithms.data_transformer import create_data_transformer
from alf.environments.utils import create_environment
from alf.trainers import policy_trainer
from alf.utils import common
import alf.utils.external_configurables

flags.DEFINE_string('root_dir', os.getenv('TEST_UNDECLARED_OUTPUTS_DIR'),
                    'Root directory for writing logs/summaries/checkpoints.')
flags.DEFINE_integer(
    'checkpoint_step', None, "the number of training steps which is used to "
    "specify the checkpoint to be loaded. If None, the latest checkpoint under "
    "train_dir will be used.")
flags.DEFINE_float('epsilon_greedy', 0., "probability of sampling action.")
flags.DEFINE_integer('random_seed', None, "random seed")
flags.DEFINE_integer('num_episodes', 10, "number of episodes to play")
flags.DEFINE_integer('max_episode_length', 0,
                     "If >0,  each episode is limited "
                     "to so many steps")
flags.DEFINE_integer(
    'future_steps', 0, "If >0, display information from so many "
    "number of future steps in addition to the current step "
    "on the current frame. Otherwise only information from the "
    "current step will be displayed.")
flags.DEFINE_integer(
    'append_blank_frames', 0,
    "If >0, wil append such number of blank frames at the "
    "end of each episode in the rendered video file.")
flags.DEFINE_float('sleep_time_per_step', 0.01,
                   "sleep so many seconds for each step")
flags.DEFINE_string(
    'record_file', None, "If provided, video will be recorded"
    "to a file instead of shown on the screen.")
# use '--norender' to disable frame rendering
flags.DEFINE_bool('render', True,
                  "Whether render ('human'|'rgb_array') the frames or not")
# use '--render_prediction' to enable pred info rendering
flags.DEFINE_bool('render_prediction', False,
                  "Whether render prediction info at every frame or not")
flags.DEFINE_string('gin_file', None, 'Path to the gin-config file.')
flags.DEFINE_multi_string('gin_param', None, 'Gin binding parameters.')
flags.DEFINE_string('conf', None, 'Path to the alf config file.')
flags.DEFINE_multi_string('conf_param', None, 'Config binding parameters.')
flags.DEFINE_string(
    'ignored_parameter_prefixes', "",
    "Comma separated strings to ingore the parameters whose name has one of "
    "these prefixes in the checkpoint.")
flags.DEFINE_bool(
    'use_alf_snapshot', False,
    'Whether to use ALF snapshot stored in the model dir (if any). You can set '
    'this flag to play a model trained with legacy ALF code.')

FLAGS = flags.FLAGS


def play():
    if torch.cuda.is_available():
        alf.set_default_device("cuda")

    seed = common.set_random_seed(FLAGS.random_seed)
    alf.config('create_environment', nonparallel=True)
    alf.config('TrainerConfig', mutable=False, random_seed=seed)
    conf_file = common.get_conf_file()
    assert conf_file is not None, "Conf file not found! Check your root_dir"
    try:
        common.parse_conf_file(conf_file)
    except Exception as e:
        alf.close_env()
        raise e
    config = policy_trainer.TrainerConfig(root_dir="")

    env = alf.get_env()
    env.reset()
    data_transformer = create_data_transformer(config.data_transformer_ctor,
                                               env.observation_spec())
    config.data_transformer = data_transformer

    # keep compatibility with previous gin based config
    common.set_global_env(env)
    observation_spec = data_transformer.transformed_observation_spec
    common.set_transformed_observation_spec(observation_spec)

    algorithm_ctor = config.algorithm_ctor
    algorithm = algorithm_ctor(
        observation_spec=observation_spec,
        action_spec=env.action_spec(),
        reward_spec=env.reward_spec(),
        config=config)
    try:
        policy_trainer.play(
            FLAGS.root_dir,
            env,
            algorithm,
            checkpoint_step=FLAGS.checkpoint_step or "latest",
            epsilon_greedy=FLAGS.epsilon_greedy,
            num_episodes=FLAGS.num_episodes,
            max_episode_length=FLAGS.max_episode_length,
            sleep_time_per_step=FLAGS.sleep_time_per_step,
            record_file=FLAGS.record_file,
            future_steps=FLAGS.future_steps,
            append_blank_frames=FLAGS.append_blank_frames,
            render=FLAGS.render,
            render_prediction=FLAGS.render_prediction,
            ignored_parameter_prefixes=FLAGS.ignored_parameter_prefixes.split(
                ",") if FLAGS.ignored_parameter_prefixes else [])
    finally:
        alf.close_env()


def launch_snapshot_play():
    """This play function uses historical ALF snapshot for playing a trained
    model, consistent with the code snapshot that trains the model.

    In the newer version of ``train.py``, a ALF snapshot is saved to ``root_dir``
    right before the training begins. So this function prepends ``root_dir`` to
    ``PYTHONPATH`` to allow using the snapshot ALF repo in that place.

    Note that for any old training ``root_dir`` prior to snapshot being enabled,
    this function doesn't have any effect and the most up-to-date ALF will
    be used by play.
    """
    root_dir = os.path.expanduser(FLAGS.root_dir)
    alf_repo = os.path.join(root_dir, "alf")
<<<<<<< HEAD

    env_vars = common.get_alf_snapshot_env_vars(root_dir)

    flags = common.format_specified_flags()
    flags.append('--snapshot_play_activated')
=======
    alf_cnest = os.path.join(alf_repo,
                             "alf/nest/cnest")  # path to archived cnest.so
    python_path = os.environ.get("PYTHONPATH", "")
    python_path = ":".join([alf_repo, alf_cnest, python_path])
    env_vars = copy.copy(os.environ)
    env_vars.update({"PYTHONPATH": python_path})

    flags = []
    for attr, flag in FLAGS.__flags.items():
        if not flag.using_default_value:
            if flag.boolean:  # do not accept argument
                if flag.value:
                    option = '--' + attr
                else:
                    option = '--no' + attr
            else:
                option = '--%s=%s' % (attr, flag.value)
            flags.append(option)
    flags.append('--nouse_alf_snapshot')
>>>>>>> fd79ca22

    args = ['python', '-m', 'alf.bin.play'] + flags
    try:
        if os.path.isdir(alf_repo):
            logging.info("=== Using an ALF snapshot at '%s' ===" % alf_repo)
        else:
            logging.info(
                "=== Didn't find a snapshot; using update-to-date ALF ===")
        subprocess.check_call(
            " ".join(args),
            env=env_vars,
            stdout=sys.stdout,
            stderr=sys.stdout,
            shell=True)
    except subprocess.CalledProcessError as e:
        # No need to output anything
        pass


def main(_):
    if not FLAGS.use_alf_snapshot:
        play()
    else:
        launch_snapshot_play()


if __name__ == '__main__':
    flags.mark_flag_as_required('root_dir')
    logging.set_verbosity(logging.INFO)
    app.run(main)<|MERGE_RESOLUTION|>--- conflicted
+++ resolved
@@ -156,33 +156,11 @@
     """
     root_dir = os.path.expanduser(FLAGS.root_dir)
     alf_repo = os.path.join(root_dir, "alf")
-<<<<<<< HEAD
 
     env_vars = common.get_alf_snapshot_env_vars(root_dir)
 
     flags = common.format_specified_flags()
-    flags.append('--snapshot_play_activated')
-=======
-    alf_cnest = os.path.join(alf_repo,
-                             "alf/nest/cnest")  # path to archived cnest.so
-    python_path = os.environ.get("PYTHONPATH", "")
-    python_path = ":".join([alf_repo, alf_cnest, python_path])
-    env_vars = copy.copy(os.environ)
-    env_vars.update({"PYTHONPATH": python_path})
-
-    flags = []
-    for attr, flag in FLAGS.__flags.items():
-        if not flag.using_default_value:
-            if flag.boolean:  # do not accept argument
-                if flag.value:
-                    option = '--' + attr
-                else:
-                    option = '--no' + attr
-            else:
-                option = '--%s=%s' % (attr, flag.value)
-            flags.append(option)
     flags.append('--nouse_alf_snapshot')
->>>>>>> fd79ca22
 
     args = ['python', '-m', 'alf.bin.play'] + flags
     try:
