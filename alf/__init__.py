--- conflicted
+++ resolved
@@ -12,12 +12,8 @@
 # See the License for the specific language governing permissions and
 # limitations under the License.
 
-<<<<<<< HEAD
 from . import nest
+from . import test
+
 from .tensor_specs import *
-from . import test
-=======
-import alf.nest
-from .tensor_specs import *
-import alf.utils.external_configurables
->>>>>>> ec8726ff
+import alf.utils.external_configurables