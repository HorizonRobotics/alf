# Copyright (c) 2019 Horizon Robotics. All Rights Reserved.
#
# Licensed under the Apache License, Version 2.0 (the "License");
# you may not use this file except in compliance with the License.
# You may obtain a copy of the License at
#
#      http://www.apache.org/licenses/LICENSE-2.0
#
# Unless required by applicable law or agreed to in writing, software
# distributed under the License is distributed on an "AS IS" BASIS,
# WITHOUT WARRANTIES OR CONDITIONS OF ANY KIND, either express or implied.
# See the License for the specific language governing permissions and
# limitations under the License.
"""Base class for RL algorithms."""

from abc import abstractmethod
from collections import Iterable
import os
import psutil
import torch
from typing import Callable

import gin

import alf
from alf.algorithms.algorithm import Algorithm
<<<<<<< HEAD
from alf.data_structures import AlgStep, Experience, make_experience, StepType, TimeStep, TrainingInfo
=======
from alf.data_structures import AlgStep, Experience, make_experience, TimeStep, TrainingInfo
>>>>>>> 5034fe50
from alf.utils import common, dist_utils, summary_utils
from alf.experience_replayers.experience_replay import (
    OnetimeExperienceReplayer, SyncUniformExperienceReplayer)
from .config import TrainerConfig


@gin.configurable
class RLAlgorithm(Algorithm):
    """Abstract base class for  RL Algorithms.

    RLAlgorithm provide basic functions and generic interface for rl algorithms.

    The key interface functions are:
    1. predict_step(): one step of computation of action for evaluation.
    2. rollout_step(): one step of computation for rollout. rollout_step() is
       used for collecting experiences during training. Different from
       `predict_step`, `rollout_step` may include addtional computations for
       training.
    3. train_step(): only used for off-policy training.
    4. train_iter(): perform one iteration of training (rollout and train).
       train_iter() are called `num_iterations` time by Trainer.
       We provide a default implementation. Users can choose to implement
       their own train_iter()
    5. update_with_gradient(): Do one gradient update based on the loss. It is
       used by the default train_iter() implementation. You can override to
       implement your own update_with_gradient().
    6. calc_loss(): calculate loss based the training_info collected from
       rollout_step() or train_step(). It is used by the default implementation
       of train_iter(). If you want to use the default train_iter(),
       you need to implement calc_loss()
    7. after_update(): called by train_iter() after every call to
       `update_with_gradient()`
    """

    def __init__(self,
                 observation_spec,
                 action_spec,
                 train_state_spec,
                 predict_state_spec=None,
                 rollout_state_spec=None,
                 env=None,
                 config: TrainerConfig = None,
                 optimizer=None,
                 trainable_module_sets=None,
                 gradient_clipping=None,
                 clip_by_global_norm=False,
                 reward_shaping_fn: Callable = None,
                 observation_transformer=common.cast_transformer,
                 debug_summaries=False,
                 summarize_grads_and_vars=False,
                 summarize_action_distributions=False,
                 name="RLAlgorithm"):
        """Create a RLAlgorithm.

        Args:
            observation_spec (nested TensorSpec): representing the observations.
            action_spec (nested BoundedTensorSpec): representing the actions.
            train_state_spec (nested TensorSpec): for the network state of
                `train_step()`
            rollout_state_spec (nested TensorSpec): for the network state of
                `predict_step()`. If None, it's assumed to be the same as train_state_spec
            predict_state_spec (nested TensorSpec): for the network state of
                `predict_step()`. If None, it's assumed to be the same as rollout_state_spec
            env (Environment): The environment to interact with. env is a batched
                environment, which means that it runs multiple simulations
<<<<<<< HEAD
                simultateously.
            config (TrainerConfig): config for training.
            optimizer (tf.optimizers.Optimizer | list[Optimizer]): The
                optimizer(s) for training.
=======
                simultateously. env only needs to be provided to the root
                Algorithm.
            config (TrainerConfig): config for training. config only needs to be
                provided to the algorithm which performs `train_iter()` by
                itself.
            optimizer (torch.optim.Optimizer): The default optimizer for training.
>>>>>>> 5034fe50
            reward_shaping_fn (Callable): a function that transforms extrinsic
                immediate rewards
            observation_transformer (Callable | list[Callable]): transformation(s)
                applied to `time_step.observation`
            debug_summaries (bool): True if debug summaries should be created.
            name (str): Name of this algorithm.
            summarize_grads_and_vars (bool): If True, gradient and network
                variable summaries will be written during training.
            summarize_action_distributions (bool): If True, generate summaris
                for the action distributions.
        """
        super(RLAlgorithm, self).__init__(
            train_state_spec=train_state_spec,
            rollout_state_spec=rollout_state_spec,
            predict_state_spec=predict_state_spec,
            optimizer=optimizer,
            trainable_module_sets=trainable_module_sets,
            gradient_clipping=gradient_clipping,
            clip_by_global_norm=clip_by_global_norm,
            debug_summaries=debug_summaries,
            name=name)

        self._env = env
        self._config = config
        self._observation_spec = observation_spec
        self._action_spec = action_spec
        self._reward_shaping_fn = reward_shaping_fn
        if isinstance(observation_transformer, Iterable):
            observation_transformers = list(observation_transformer)
        else:
            observation_transformers = [observation_transformer]
        self._observation_transformers = observation_transformers
        self._proc = psutil.Process(os.getpid())
        self._debug_summaries = debug_summaries
        self._summarize_grads_and_vars = summarize_grads_and_vars
        self._summarize_action_distributions = summarize_action_distributions
        self._use_rollout_state = False

        self._rollout_info_spec = None
        self._train_step_info_spec = None
        self._processed_experience_spec = None

        self._current_time_step = None
        self._current_policy_state = None

        self._observers = []
        if self._env is not None and not self.is_on_policy():
            self.set_exp_replayer("uniform", self._config.num_envs)

        self._metrics = []
        env = self._env
        if env is not None:
            metric_buf_size = max(10, self._env.batch_size)
            standard_metrics = [
                alf.metrics.NumberOfEpisodes(),
                alf.metrics.EnvironmentSteps(),
                alf.metrics.AverageReturnMetric(
                    batch_size=env.batch_size, buffer_size=metric_buf_size),
                alf.metrics.AverageEpisodeLengthMetric(
                    batch_size=env.batch_size, buffer_size=metric_buf_size),
            ]
            self._metrics = standard_metrics
            self._observers.extend(self._metrics)

    def _set_children_property(self, property_name, value):
        """Set the property named `property_name` in child RLAlgorithm to `value`."""
        for child in self._get_children():
            if isinstance(child, RLAlgorithm):
                child.__setattr__(property_name, value)

    @abstractmethod
    def is_on_policy(self):
        """Whehter this algorithm is an on-policy algorithm.

<<<<<<< HEAD
        If it's on-policy algoirhtm, train_iter() will use
=======
        If it's on-policy algorihtm, train_iter() will use
>>>>>>> 5034fe50
         _train_iter_on_policy() to train. Otherwise, it will use
        _train_iter_off_policy()
        """
        pass

    @property
    def use_rollout_state(self):
        return self._use_rollout_state

    @use_rollout_state.setter
    def use_rollout_state(self, flag):
        self._use_rollout_state = flag
        self._set_children_property('use_rollout_state', flag)

    def need_full_rollout_state(self):
        """Whether AlgStep.state from rollout_step should be full.

        If True, it means that rollout_step() should return the complete state
        for train_step().
        """
        return self._is_rnn and self._use_rollout_state

    @property
    def observation_spec(self):
        """Return the observation spec."""
        return self._observation_spec

    @property
    def rollout_info_spec(self):
        """The spec for the AlgStep.info returned from rollout_step()."""
        assert self._rollout_info_spec is not None, (
            "rollout_step() has not "
            " been used. rollout_info_spec is not available.")
        return self._rollout_info_spec

    @property
    def experience_spec(self):
        """Spec for experience."""
        policy_step_spec = AlgStep(
            output=self.action_spec,
            state=self.train_state_spec,
            info=self.rollout_info_spec)
        exp_spec = make_experience(self.time_step_spec, policy_step_spec,
                                   policy_step_spec.state)
        if not self._use_rollout_state:
            exp_spec = exp_spec._replace(state=())
        return exp_spec

    @property
    def time_step_spec(self):
        """Return spec for ActionTimeStep."""
        return TimeStep(
            step_type=alf.TensorSpec((), 'int32'),
            reward=alf.TensorSpec((), 'float32'),
            discount=alf.TensorSpec((), 'float32'),
            observation=self.observation_spec,
            prev_action=self.action_spec,
            env_id=alf.TensorSpec((), 'int32'))

    @property
    def action_spec(self):
        """Return the action spec."""
        return self._action_spec

    @property
    def exp_observers(self):
        """Return experience observers."""
        return self._exp_observers

    def get_step_metrics(self):
        """Get step metrics that used for generating summaries against

        Returns:
<<<<<<< HEAD
             list[TFStepMetric]: step metrics `EnvironmentSteps` and `NumberOfEpisodes`
=======
             list[StepMetric]: step metrics `EnvironmentSteps` and `NumberOfEpisodes`
>>>>>>> 5034fe50
        """
        return self._metrics[:2]

    def get_metrics(self):
        """Returns the metrics monitored by this driver.

        Returns:
<<<<<<< HEAD
            list[TFStepMetric]
=======
            list[StepMetric]
>>>>>>> 5034fe50
        """
        return self._metrics

    def set_summary_settings(self,
                             summarize_grads_and_vars=False,
                             summarize_action_distributions=False):
        """Set summary flags."""
        self._summarize_grads_and_vars = summarize_grads_and_vars
        self._summarize_action_distributions = summarize_action_distributions

    def summarize_reward(self, name, rewards):
        if self._debug_summaries:
            alf.summary.histogram(name + "/value", rewards)
            alf.summary.scalar(name + "/mean", torch.mean(rewards))

    def add_experience_observer(self, observer: Callable):
        """Add an observer to receive experience.

        Args:
            observer (Callable): callable which accept Experience as argument.
        """

    def set_exp_replayer(self, exp_replayer: str, num_envs):
        """Set experience replayer.

        Args:
            exp_replayer (str): type of experience replayer. One of ("one_time",
                "uniform")
            num_envs (int): the total number of environments from all batched
                environments.
        """
        if exp_replayer == "one_time":
            self._exp_replayer = OnetimeExperienceReplayer()
        elif exp_replayer == "uniform":
            exp_spec = dist_utils.to_distribution_param_spec(
                self.experience_spec)
            self._exp_replayer = SyncUniformExperienceReplayer(
                exp_spec, num_envs)
        else:
            raise ValueError("invalid experience replayer name")
        self._exp_observers.append(self._exp_replayer.observe)

    def observe(self, exp: Experience):
        """An algorithm can override to manipulate experience.

        Args:
            exp (Experience): The shapes can be either [Q, T, B, ...] or
                [B, ...], where Q is `learn_queue_cap` in `AsyncOffPolicyDriver`,
                T is the sequence length, and B is the batch size of the batched
                environment.
        """
        if not self._use_rollout_state:
            exp = exp._replace(state=())
        exp = dist_utils.distributions_to_params(exp)
        for observer in self._observers:
            observer(exp)

    def summarize_rollout(self, training_info):
        """Generate summaries for rollout.

        Note that training_info.info is empty here. Should use
        training_info.rollout_info to generate the summaries.

        Args:
            training_info (TrainingInfo): TrainingInfo structure collected from
                `rollout_step()`.
        Returns:
            None
        """
        if self._debug_summaries:
            summary_utils.summarize_action(training_info.action,
                                           self._action_spec, "rollout_action")
            self.summarize_reward("rollout_reward/extrinsic",
                                  training_info.reward)

        if self._summarize_action_distributions:
            field = alf.nest.find_field(training_info.rollout_info,
                                        'action_distribution')
            if len(field) == 1:
                summary_utils.summarize_action_dist(
                    action_distributions=field[0],
                    action_specs=self._action_spec,
                    name="rollout_action_dist")

    def summarize_train(self, training_info, loss_info, params):
        """Generate summaries for training & loss info.

        For on-policy algorithms, training_info.info is available.
        For off-policy alogirthms, both training_info.info and training_info.rollout_info
        are available. However, the statistics for these two structure are for
        the data batch sampled from the replay buffer. They do not represent
        the statistics of current on-going rollout.

        Args:
            training_info (TrainingInfo): TrainingInfo structure collected from
                `rollout_step` (on-policy training) or `train_step` (off-policy
                training).
            loss_info (LossInfo): loss
            params (list[Parameter]): list of parameters with gradients
        Returns:
            None
        """
        if self._summarize_grads_and_vars:
            summary_utils.summarize_variables(params)
            summary_utils.summarize_gradients(params)
        if self._debug_summaries:
            summary_utils.summarize_action(training_info.action,
                                           self._action_spec)
            summary_utils.summarize_loss(loss_info)

        if self._summarize_action_distributions:
            field = alf.nest.find_field(training_info.info,
                                        'action_distribution')
            if len(field) == 1:
                summary_utils.summarize_action_dist(field[0],
                                                    self._action_spec)

    def summarize_metrics(self):
        """Generate summaries for metrics `AverageEpisodeLength`, `AverageReturn`..."""
        if self._metrics:
            for metric in self._metrics:
                metric.gen_summaries(
                    train_step=alf.summary.get_global_counter(),
                    step_metrics=self._metrics[:2])

        mem = self._proc.memory_info().rss // 1e6
        alf.summary.scalar(name='memory_usage', data=mem)

    # Subclass may override predict_step() to allow more efficient implementation
    def predict_step(self, time_step: TimeStep, state, epsilon_greedy):
        """Predict for one step of observation.

        This only used for evaluation. So it only need to perform compuations
        for generating action distribution.

        Args:
            time_step (ActionTimeStep): Current observation and other inputs
                for computing action.
            state (nested Tensor): should be consistent with predict_state_spec
            epsilon_greedy (float): a floating value in [0,1], representing the
                chance of action sampling instead of taking argmax. This can
                help prevent a dead loop in some deterministic environment like
                Breakout.
        Returns:
            policy_step (AlgStep):
              output (nested Tensor): should be consistent with
                `action_spec`
              state (nested Tensor): should be consistent with
                `predict_state_spec`
        """
        policy_step = self.rollout_step(time_step, state)
        return policy_step._replace(info=())

    @abstractmethod
    def rollout_step(self, time_step: TimeStep, state):
        """Perform one step of rollout.

        It is called to generate actions for every environment step.
        It also needs to generate necessary information for training.

        Args:
            time_step (ActionTimeStep):
            state (nested Tensor): should be consistent with train_state_spec
            mode (int): one of (ON_POLICY_TRAINING, OFF_POLICY_TRAINING, ROLLOUT).
                ON_POLICY_TRAINING: called during on-policy training
                OFF_POLICY_TRAINING: called during the training phase off-policy
                    training
                ROLLOUT: called during the rollout phase of off-policy training
                PREPARE_SPEC: called using fake data for preparing various specs.
                    `rollout_step()` should not make any side effect during this,
                    such as making changes to Variable using the provided
                    `time_step`.
        Returns:
            policy_step (AlgStep):
              output (nested Tensor): should be consistent with
                `action_spec`
              state (nested Tensor): should be consistent with `train_state_spec`
              info (nested Tensor): everything necessary for training. Note that
                ("action", "reward", "discount", "is_last") are automatically
                collected by OnPolicyDriver. So the user only need to put other
                stuff (e.g. value estimation) into `policy_step.info`
        """
        pass

    def transform_timestep(self, time_step):
        """Transform time_step.

        `transform_timestep` is called by driver for all raw time_step got from
        the environment before passing to `predict_step`, 'rollout_step`. For
        off-policy algorithms, the replay buffer stores the raw time_step. So when
        experiences are retrieved from the replay buffer, they are tranformed by
        `transform_timestep` in OffPolicyDriver before passing to `train_step`.

        It includes tranforming observation and reward and should be stateless.

        Args:
            time_step (TimeStep | Experience): time step
        Returns:
            TimeStep | Experience: transformed time step
        """
        if self._reward_shaping_fn is not None:
            time_step = time_step._replace(
                reward=self._reward_shaping_fn(time_step.reward))
        if self._observation_transformers is not None:
            for observation_transformer in self._observation_transformers:
                time_step = time_step._replace(
                    observation=observation_transformer(time_step.observation))
        return time_step

    @abstractmethod
    def train_step(self, experience: Experience, state):
        """Perform one step of training computation.

        Args:
            experience (Experience):
            state (nested Tensor): should be consistent with train_state_spec

        Returns (AlgStep):
<<<<<<< HEAD
            output (nested tf.distribution): should be consistent with
                `distribution_spec`
=======
            output (nested Tensor): should be consistent with `action_spec`
>>>>>>> 5034fe50
            state (nested Tensor): should be consistent with `train_state_spec`
            info (nested Tensor): everything necessary for training. Note that
                ("action_distribution", "action", "reward", "discount",
                "is_last") are automatically collected by OffPolicyDriver. So
                the user only need to put other stuff (e.g. value estimation)
                into `policy_step.info`
        """
        pass

    @abstractmethod
    def calc_loss(self, training_info: TrainingInfo):
        """Calculate the loss for each step.

        `calc_loss()` does not need to mask out the loss at invalid steps as
        train_iter() will apply the mask automatically.

        Args:
            training_info (TrainingInfo): information collected for training.
                training_info.info are the batched from each policy_step.info
                returned by train_step(). Note that training_info.next_discount
                is 0 if the next step is the last step in an episode.

        Returns (LossInfo):
            loss at each time step for each sample in the batch. The shapes of
            the tensors in loss_info should be (T, B)
        """
        pass

    def unroll(self, unroll_length):
        """Unroll `unroll_length` steps using the current policy.

        Because the self._env is a batched environment. The total number of
        environment steps are `self._env.batch_size * unroll_length`

        Args:
            unroll_length (int): number of steps to unroll
        Returns:
            training_info (TrainingInfo): The stacked information with shape
                (T, B, ...) for each of its members.
        """
        if self._current_time_step is None:
            self._current_time_step = common.get_initial_time_step(self._env)
        if self._current_policy_state is None:
            self._current_policy_state = self.get_initial_rollout_state(
                self._env.batch_size)
        time_step = self._current_time_step
        policy_state = self._current_policy_state

        training_info_list = []
        initial_state = self.get_initial_rollout_state(self._env.batch_size)

        for _ in range(unroll_length):
            policy_state = common.reset_state_if_necessary(
                policy_state, initial_state, time_step.is_first())
            transformed_time_step = self.transform_timestep(time_step)
            policy_step = self.rollout_step(transformed_time_step,
                                            policy_state)
            next_time_step = self._env.step(policy_step.output)

            exp = make_experience(time_step, policy_step, policy_state)
            self.observe(exp)

            action = alf.nest.map_structure(lambda t: t.detach(),
                                            policy_step.output)

            if self._rollout_info_spec is None:
                self._rollout_info_spec = dist_utils.extract_spec(
                    policy_step.info)

            training_info = TrainingInfo(
                action=action,
                reward=transformed_time_step.reward,
                discount=transformed_time_step.discount,
                step_type=transformed_time_step.step_type,
                rollout_info=dist_utils.distributions_to_params(
                    policy_step.info),
                env_id=transformed_time_step.env_id)

            training_info_list.append(training_info)
            time_step = next_time_step
            policy_state = policy_step.state

        training_info = alf.nest.utils.stack_nests(training_info_list)
        training_info = training_info._replace(
            rollout_info=dist_utils.params_to_distributions(
                training_info.rollout_info, self._rollout_info_spec))

        self._current_time_step = time_step
        self._current_policy_state = policy_state

        return training_info

    def train_iter(self):
        """Perform one iteration of training.

        Users may choose to implement their own train_iter()
        Returns:
            #(samples precessed) * #(repeats)
        """
        if self.is_on_policy():
            return self._train_iter_on_policy()
        else:
            return self._train_iter_off_policy()

    def _train_iter_on_policy(self):
        """Implemented in OnPolicyAlgorithm."""
        raise NotImplementedError()

    def _train_iter_off_policy(self):
        """Implemented in OffPolicyAlgorithm."""
        raise NotImplementedError()<|MERGE_RESOLUTION|>--- conflicted
+++ resolved
@@ -24,11 +24,7 @@
 
 import alf
 from alf.algorithms.algorithm import Algorithm
-<<<<<<< HEAD
-from alf.data_structures import AlgStep, Experience, make_experience, StepType, TimeStep, TrainingInfo
-=======
 from alf.data_structures import AlgStep, Experience, make_experience, TimeStep, TrainingInfo
->>>>>>> 5034fe50
 from alf.utils import common, dist_utils, summary_utils
 from alf.experience_replayers.experience_replay import (
     OnetimeExperienceReplayer, SyncUniformExperienceReplayer)
@@ -94,19 +90,12 @@
                 `predict_step()`. If None, it's assumed to be the same as rollout_state_spec
             env (Environment): The environment to interact with. env is a batched
                 environment, which means that it runs multiple simulations
-<<<<<<< HEAD
-                simultateously.
-            config (TrainerConfig): config for training.
-            optimizer (tf.optimizers.Optimizer | list[Optimizer]): The
-                optimizer(s) for training.
-=======
                 simultateously. env only needs to be provided to the root
                 Algorithm.
             config (TrainerConfig): config for training. config only needs to be
                 provided to the algorithm which performs `train_iter()` by
                 itself.
             optimizer (torch.optim.Optimizer): The default optimizer for training.
->>>>>>> 5034fe50
             reward_shaping_fn (Callable): a function that transforms extrinsic
                 immediate rewards
             observation_transformer (Callable | list[Callable]): transformation(s)
@@ -181,11 +170,7 @@
     def is_on_policy(self):
         """Whehter this algorithm is an on-policy algorithm.
 
-<<<<<<< HEAD
-        If it's on-policy algoirhtm, train_iter() will use
-=======
         If it's on-policy algorihtm, train_iter() will use
->>>>>>> 5034fe50
          _train_iter_on_policy() to train. Otherwise, it will use
         _train_iter_off_policy()
         """
@@ -259,11 +244,7 @@
         """Get step metrics that used for generating summaries against
 
         Returns:
-<<<<<<< HEAD
-             list[TFStepMetric]: step metrics `EnvironmentSteps` and `NumberOfEpisodes`
-=======
              list[StepMetric]: step metrics `EnvironmentSteps` and `NumberOfEpisodes`
->>>>>>> 5034fe50
         """
         return self._metrics[:2]
 
@@ -271,11 +252,7 @@
         """Returns the metrics monitored by this driver.
 
         Returns:
-<<<<<<< HEAD
-            list[TFStepMetric]
-=======
             list[StepMetric]
->>>>>>> 5034fe50
         """
         return self._metrics
 
@@ -494,12 +471,7 @@
             state (nested Tensor): should be consistent with train_state_spec
 
         Returns (AlgStep):
-<<<<<<< HEAD
-            output (nested tf.distribution): should be consistent with
-                `distribution_spec`
-=======
             output (nested Tensor): should be consistent with `action_spec`
->>>>>>> 5034fe50
             state (nested Tensor): should be consistent with `train_state_spec`
             info (nested Tensor): everything necessary for training. Note that
                 ("action_distribution", "action", "reward", "discount",
