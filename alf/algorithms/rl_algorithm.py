--- conflicted
+++ resolved
@@ -276,11 +276,8 @@
         self._original_rollout_step = self.rollout_step
         self.rollout_step = self._rollout_step
         self._overwrite_policy_output = overwrite_policy_output
-<<<<<<< HEAD
         self._remaining_unroll_length_fraction = 0
-=======
         self._offline_replay_buffer = None
->>>>>>> 1e546dff
 
     def is_rl(self):
         """Always return True for RLAlgorithm."""
