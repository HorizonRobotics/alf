# Copyright (c) 2019 Horizon Robotics. All Rights Reserved.
#
# Licensed under the Apache License, Version 2.0 (the "License");
# you may not use this file except in compliance with the License.
# You may obtain a copy of the License at
#
#      http://www.apache.org/licenses/LICENSE-2.0
#
# Unless required by applicable law or agreed to in writing, software
# distributed under the License is distributed on an "AS IS" BASIS,
# WITHOUT WARRANTIES OR CONDITIONS OF ANY KIND, either express or implied.
# See the License for the specific language governing permissions and
# limitations under the License.
"""Deep Deterministic Policy Gradient (DDPG)."""

from collections import namedtuple
import gin.tf
import tensorflow as tf

from tensorflow_probability import distributions as tfd
from tf_agents.agents.ddpg.actor_network import ActorNetwork
from tf_agents.agents.ddpg.actor_rnn_network import ActorRnnNetwork
from tf_agents.agents.ddpg.critic_network import CriticNetwork
from tf_agents.agents.ddpg.critic_rnn_network import CriticRnnNetwork

from tf_agents.networks.network import Network
from tf_agents.trajectories.policy_step import PolicyStep
from tf_agents.agents.tf_agent import LossInfo
from tf_agents.utils import common as tfa_common

from alf.algorithms.one_step_loss import OneStepTDLoss
from alf.algorithms.rl_algorithm import ActionTimeStep, TrainingInfo
from alf.algorithms.off_policy_algorithm import OffPolicyAlgorithm, Experience
from alf.utils import losses, common

DdpgCriticState = namedtuple("DdpgCriticState",
                             ['critic', 'target_actor', 'target_critic'])
DdpgCriticInfo = namedtuple("DdpgCriticInfo", ["q_value", "target_q_value"])
DdpgActorState = namedtuple("DdpgActorState", ['actor', 'critic'])
DdpgState = namedtuple("DdpgState", ['actor', 'critic'])
DdpgInfo = namedtuple("DdpgInfo", ["actor_loss", "critic"])
DdpgLossInfo = namedtuple('DdpgLossInfo', ('actor', 'critic'))


@gin.configurable
class DdpgAlgorithm(OffPolicyAlgorithm):
    """Deep Deterministic Policy Gradient (DDPG).

    Reference:
    Lillicrap et al "Continuous control with deep reinforcement learning"
    https://arxiv.org/abs/1509.02971
    """

    def __init__(self,
                 action_spec,
                 actor_network: Network,
                 critic_network: Network,
                 ou_stddev=0.2,
                 ou_damping=0.15,
                 critic_loss=None,
                 target_update_tau=0.05,
                 target_update_period=1,
                 dqda_clipping=None,
                 actor_optimizer=None,
                 critic_optimizer=None,
                 gradient_clipping=None,
                 train_step_counter=None,
                 debug_summaries=False,
                 name="DdpgAlgorithm"):
        """
        Args:
            action_spec (nested BoundedTensorSpec): representing the actions.
            actor_network (Network):  The network will be called with
                call(observation, step_type).
            critic_network (Network): The network will be called with
                call(observation, action, step_type).
            ou_stddev (float): Standard deviation for the Ornstein-Uhlenbeck
                (OU) noise added in the default collect policy.
            ou_damping (float): Damping factor for the OU noise added in the
                default collect policy.
            critic_loss (None|OneStepTDLoss): an object for calculating critic loss. If None,
            a default OneStepTDLoss will be used.
            target_update_tau (float): Factor for soft update of the target
                networks.
            target_update_period (int): Period for soft update of the target
                networks.
            dqda_clipping (float): when computing the actor loss, clips the
                gradient dqda element-wise between [-dqda_clipping, dqda_clipping].
                Does not perform clipping if dqda_clipping == 0.
            actor_optimizer (tf.optimizers.Optimizer): The optimizer for actor.
            critic_optimizer (tf.optimizers.Optimizer): The optimizer for actor.
            gradient_clipping (float): Norm length to clip gradients.
            train_step_counter (tf.Variable): An optional counter to increment
                every time the a new iteration is started. If None, it will use
                tf.summary.experimental.get_step(). If this is still None, a
                counter will be created.
            debug_summaries (bool): True if debug summaries should be created.
            name (str): The name of this algorithm.
        """
        train_state_spec = DdpgState(
            actor=DdpgActorState(
                actor=actor_network.state_spec,
                critic=critic_network.state_spec),
            critic=DdpgCriticState(
                critic=critic_network.state_spec,
                target_actor=actor_network.state_spec,
                target_critic=critic_network.state_spec))
        super().__init__(
            action_spec,
            train_state_spec=train_state_spec,
            action_distribution_spec=action_spec,
            predict_state_spec=actor_network.state_spec,
            optimizer=[actor_optimizer, critic_optimizer],
            get_trainable_variables_func=[
                lambda: actor_network.trainable_variables, lambda:
                critic_network.trainable_variables
            ],
            gradient_clipping=gradient_clipping,
            train_step_counter=train_step_counter,
            debug_summaries=debug_summaries,
            name=name)

        self._actor_network = actor_network
        self._critic_network = critic_network
        self._actor_optimizer = actor_optimizer
        self._critic_optimizer = critic_optimizer

        self._target_actor_network = actor_network.copy(
            name='target_actor_network')
        self._target_critic_network = critic_network.copy(
            name='target_critic_network')

        self._ou_stddev = ou_stddev
        self._ou_damping = ou_damping

        if critic_loss is None:
            critic_loss = OneStepTDLoss(debug_summaries=debug_summaries)
        self._critic_loss = critic_loss

        self._ou_process = self._create_ou_process(ou_stddev, ou_damping)

        self._update_target = common.get_target_updater(
            models=[self._actor_network, self._critic_network],
            target_models=[
                self._target_actor_network, self._target_critic_network
            ],
            tau=target_update_tau,
            period=target_update_period)

        self._dqda_clipping = dqda_clipping

        tfa_common.soft_variables_update(
            self._critic_network.variables,
            self._target_critic_network.variables,
            tau=1.0)
        tfa_common.soft_variables_update(
            self._actor_network.variables,
            self._target_actor_network.variables,
            tau=1.0)
        self._cached_actor_vars = None
        self._cached_critic_vars = None

    @property
    def trainable_variables(self):
        # The default trainable_variables() will include target networks
        return (self._critic_network.trainable_variables +
                self._actor_network.trainable_variables)

    def greedy_predict(self, time_step: ActionTimeStep, state=None):
        action, state = self._actor_network(
            time_step.observation,
            step_type=time_step.step_type,
            network_state=state)
        return PolicyStep(action=action, state=state, info=())

    def predict(self, time_step: ActionTimeStep, state=None):
        policy_step = self.greedy_predict(time_step, state)
        action = tf.nest.map_structure(lambda a, ou: a + ou(),
                                       policy_step.action, self._ou_process)
        return policy_step._replace(action=action)

    def _critic_train_step(self, exp: Experience, state: DdpgCriticState):
        target_action, target_actor_state = self._target_actor_network(
            exp.observation,
            step_type=exp.step_type,
            network_state=state.target_actor)
        target_q_value, target_critic_state = self._target_critic_network(
            (exp.observation, target_action),
            step_type=exp.step_type,
            network_state=state.target_critic)

        q_value, critic_state = self._critic_network(
            (exp.observation, exp.action),
            step_type=exp.step_type,
            network_state=state.critic)

        state = DdpgCriticState(
            critic=critic_state,
            target_actor=target_actor_state,
            target_critic=target_critic_state)

        info = DdpgCriticInfo(q_value=q_value, target_q_value=target_q_value)

        return state, info

    def _actor_train_step(self, exp: Experience, state: DdpgActorState):
        action, actor_state = self._actor_network(
            exp.observation, exp.step_type, network_state=state.actor)

        with tf.GradientTape(watch_accessed_variables=False) as tape:
            tape.watch(action)
            q_value, critic_state = self._critic_network(
                (exp.observation, action), network_state=state.critic)

        dqda = tape.gradient(q_value, action)

        def actor_loss_fn(dqda, action):
            if self._dqda_clipping:
                dqda = tf.clip_by_value(dqda, -self._dqda_clipping,
                                        self._dqda_clipping)
            loss = losses.element_wise_squared_loss(
                tf.stop_gradient(dqda + action), action)
            loss = tf.reduce_sum(loss, axis=loss.shape[1:])
            return loss

        actor_loss = tf.nest.map_structure(actor_loss_fn, dqda, action)
        state = DdpgActorState(actor=actor_state, critic=critic_state)
        info = LossInfo(
            loss=tf.add_n(tf.nest.flatten(actor_loss)), extra=actor_loss)
        return PolicyStep(action=action, state=state, info=info)

    def train_step(self, exp: Experience, state: DdpgState):
        critic_state, critic_info = self._critic_train_step(
            exp=exp, state=state.critic)
        policy_step = self._actor_train_step(exp=exp, state=state.actor)
        return policy_step._replace(
            state=DdpgState(actor=policy_step.state, critic=critic_state),
            info=DdpgInfo(critic=critic_info, actor_loss=policy_step.info))

    def calc_loss(self, training_info: TrainingInfo):
        critic_loss = self._critic_loss(
            training_info=training_info,
            value=training_info.info.critic.q_value,
            target_value=training_info.info.critic.target_q_value)

        actor_loss = training_info.info.actor_loss

        return LossInfo(
            loss=critic_loss.loss + actor_loss.loss,
            extra=DdpgLossInfo(
                critic=critic_loss.extra, actor=actor_loss.extra))

<<<<<<< HEAD
    def train_complete(self,
                       tape: tf.GradientTape,
                       training_info: TrainingInfo,
                       final_time_step: ActionTimeStep,
                       final_info: DdpgInfo,
                       weight: float = 1.0):
=======
    def train_complete(self, tape: tf.GradientTape,
                       training_info: TrainingInfo, weight: float):
>>>>>>> 9ac275dc
        ret = super().train_complete(
            tape=tape, training_info=training_info, weight=weight)

        self._update_target()

        return ret

    def _create_ou_process(self, ou_stddev, ou_damping):
        # todo with seed None
        seed_stream = tfd.SeedStream(seed=None, salt='ou_noise')

        def _create_ou_process(action_spec):
            return tfa_common.OUProcess(
                lambda: tf.zeros(action_spec.shape, dtype=action_spec.dtype),
                ou_damping,
                ou_stddev,
                seed=seed_stream())

        ou_process = tf.nest.map_structure(_create_ou_process,
                                           self._action_spec)
        return ou_process


@gin.configurable
def create_ddpg_algorithm(env,
                          actor_fc_layers=(100, 100),
                          critic_fc_layers=(100, 100),
                          use_rnns=False,
                          actor_learning_rate=1e-4,
                          critic_learning_rate=1e-3,
                          debug_summaries=False):
    """Create a simple DdpgAlgorithm.

    Args:
        env (TFEnvironment): A TFEnvironment
        actor_fc_layers (list[int]): list of fc layers parameters for actor network
        critic_fc_layers (list[int]): list of fc layers parameters for critic network
        use_rnns (bool): True if rnn should be used
        actor_learning_rate (float) : learning rate for actor network
        critic_learning_rate (float) : learning rate for critic network
        debug_summaries (bool): True if debug summaries should be created
    """
    observation_spec = env.observation_spec()
    action_spec = env.action_spec()

    if use_rnns:
        actor_net = ActorRnnNetwork(
            observation_spec,
            action_spec,
            input_fc_layer_params=actor_fc_layers,
            output_fc_layer_params=())
        critic_net = CriticRnnNetwork((observation_spec, action_spec),
                                      observation_fc_layer_params=(),
                                      action_fc_layer_params=(),
                                      output_fc_layer_params=(),
                                      joint_fc_layer_params=critic_fc_layers)
    else:
        actor_net = ActorNetwork(
            observation_spec, action_spec, fc_layer_params=actor_fc_layers)
        critic_net = CriticNetwork((observation_spec, action_spec),
                                   joint_fc_layer_params=critic_fc_layers)

    actor_optimizer = tf.optimizers.Adam(learning_rate=actor_learning_rate)
    critic_optimizer = tf.optimizers.Adam(learning_rate=critic_learning_rate)

    return DdpgAlgorithm(
        action_spec=action_spec,
        actor_network=actor_net,
        critic_network=critic_net,
        actor_optimizer=actor_optimizer,
        critic_optimizer=critic_optimizer,
        debug_summaries=debug_summaries)<|MERGE_RESOLUTION|>--- conflicted
+++ resolved
@@ -250,17 +250,10 @@
             extra=DdpgLossInfo(
                 critic=critic_loss.extra, actor=actor_loss.extra))
 
-<<<<<<< HEAD
     def train_complete(self,
                        tape: tf.GradientTape,
                        training_info: TrainingInfo,
-                       final_time_step: ActionTimeStep,
-                       final_info: DdpgInfo,
                        weight: float = 1.0):
-=======
-    def train_complete(self, tape: tf.GradientTape,
-                       training_info: TrainingInfo, weight: float):
->>>>>>> 9ac275dc
         ret = super().train_complete(
             tape=tape, training_info=training_info, weight=weight)
 
