# Copyright (c) 2019 Horizon Robotics. All Rights Reserved.
#
# Licensed under the Apache License, Version 2.0 (the "License");
# you may not use this file except in compliance with the License.
# You may obtain a copy of the License at
#
#      http://www.apache.org/licenses/LICENSE-2.0
#
# Unless required by applicable law or agreed to in writing, software
# distributed under the License is distributed on an "AS IS" BASIS,
# WITHOUT WARRANTIES OR CONDITIONS OF ANY KIND, either express or implied.
# See the License for the specific language governing permissions and
# limitations under the License.
"""Algorithm base class."""

from absl import logging
import copy
from collections import OrderedDict
from functools import wraps
import itertools
import json
import os
import six
import torch
import torch.nn as nn
from torch.nn.modules.module import _IncompatibleKeys, _addindent

import alf
from alf.data_structures import AlgStep, namedtuple, LossInfo, StepType
from alf.experience_replayers.experience_replay import (
    OnetimeExperienceReplayer, SyncExperienceReplayer)
from alf.utils import (common, dist_utils, math_ops, spec_utils, summary_utils,
                       tensor_utils)
from alf.utils.summary_utils import record_time
from alf.utils.math_ops import add_ignore_empty
from .config import TrainerConfig
from .data_transformer import IdentityDataTransformer


def _get_optimizer_params(optimizer: torch.optim.Optimizer):
    return set(sum([g['params'] for g in optimizer.param_groups], []))


def _flatten_module(module):
    if isinstance(module, nn.ModuleList):
        return sum(map(_flatten_module, module), [])
    elif isinstance(module, nn.ModuleDict):
        return sum(map(_flatten_module, module.values()), [])
    elif isinstance(module, nn.ParameterList):
        return list(module)
    elif isinstance(module, nn.ParameterDict):
        return list(module.values())
    else:
        # `module` is an nn.Module or nn.Parameter
        return [module]


class Algorithm(nn.Module):
    """Algorithm base class. ``Algorithm`` is a generic interface for supervised
    training algorithms. The key interface functions are:

    1. ``predict_step()``: one step of computation of action for evaluation.
    2. ``rollout_step()``: one step of computation for rollout. It is used for
       collecting experiences during training. Different from ``predict_step``,
       ``rollout_step`` may include addtional computations for training. An
       algorithm could immediately use the collected experiences to update
       parameters after one rollout (multiple rollout steps) is performed; or it
       can put these collected experiences into a replay buffer.
    3. ``train_step()``: only used by algorithms that put experiences into
       replay buffers. The training data are sampled from the replay buffer
       filled by ``rollout_step()``.
    4. ``train_from_unroll()``: perform a training iteration from the unrolled
       result.
    5. ``train_from_replay_buffer()``: perform a training iteration from a
       replay buffer.
    6. ``update_with_gradient()``: Do one gradient update based on the loss. It
       is used by the default ``train_from_unroll()`` and
       ``train_from_replay_buffer()`` implementations. You can override to
       implement your own ``update_with_gradient()``.
    7. ``calc_loss()``: calculate loss based the ``experience`` and the
       ``train_info`` collected from ``rollout_step()`` or ``train_step()``. It
       is used by the default implementations of ``train_from_unroll()`` and
       ``train_from_replay_buffer()``. If you want to use these two functions,
       you need to implement ``calc_loss()``.
    8. ``after_update()``: called by ``train_iter()`` after every call to
       ``update_with_gradient()``, mainly for some postprocessing steps such as
       copying a training model to a target model in SAC or DQN.
    9. ``after_train_iter()``: called by ``train_iter()`` after every call to
       ``train_from_unroll()`` (on-policy training iter) or
       ``train_from_replay_buffer`` (off-policy training iter). It's mainly for
       training additional modules that have their own training logic (e.g.,
       on/off-policy, replay buffers, etc). Other things might also be possible
       as long as they should be done once every training iteration.

    .. note::
        A base (non-RL) algorithm will not directly interact with an
        environment. The interation loop will always be driven by an
        ``RLAlgorithm`` that outputs actions and gets rewards. So a base
        (non-RL) algorithm is always attached to an ``RLAlgorithm`` and cannot
        change the timing of (when to launch) a training iteration. However, it
        can have its own logic of a training iteration (e.g.,
        ``train_from_unroll()`` and ``train_from_replay_buffer()``) which can be
        triggered by a parent ``RLAlgorithm`` inside its ``after_train_iter()``.
    """

    def __init__(self,
                 train_state_spec=(),
                 rollout_state_spec=None,
                 predict_state_spec=None,
                 optimizer=None,
                 config: TrainerConfig = None,
                 debug_summaries=False,
                 name="Algorithm"):
        """Each algorithm can have a default optimimzer. By default, the parameters
        and/or modules under an algorithm are optimized by the default
        optimizer. One can also specify an optimizer for a set of parameters
        and/or modules using add_optimizer.

        A requirement for this optimizer structure to work is that there is no
        algorithm which is a submodule of a non-algorithm module. Currently,
        this is not checked by the framework. It's up to the user to make sure
        this is true.

        Args:
            train_state_spec (nested TensorSpec): for the network state of
                ``train_step()``.
            rollout_state_spec (nested TensorSpec): for the network state of
                ``predict_step()``. If None, it's assumed to be the same as
                ``train_state_spec``.
            predict_state_spec (nested TensorSpec): for the network state of
                ``predict_step()``. If None, it's assume to be same as
                ``rollout_state_spec``.
            optimizer (None|Optimizer): The default optimizer for
                training. See comments above for detail.
            config (TrainerConfig): config for training. ``config`` only needs to
                be provided to the algorithm which performs a training iteration
                by itself.
            debug_summaries (bool): True if debug summaries should be created.
            name (str): name of this algorithm.
        """
        super(Algorithm, self).__init__()

        self._name = name
        self._config = config

        self._train_state_spec = train_state_spec
        if rollout_state_spec is not None:
            self._rollout_state_spec = rollout_state_spec
        else:
            self._rollout_state_spec = self._train_state_spec
        if predict_state_spec is not None:
            self._predict_state_spec = predict_state_spec
        else:
            self._predict_state_spec = self._rollout_state_spec

        self._initial_train_states = {}
        self._initial_rollout_states = {}
        self._initial_predict_states = {}
        self._initial_transform_states = {}

        self._experience_spec = None
        self._train_info_spec = None
        self._processed_experience_spec = None

        if config and config.data_transformer:
            self._data_transformer = config.data_transformer
        else:
            self._data_transformer = IdentityDataTransformer()
        self._num_earliest_frames_ignored = self._data_transformer.stack_size - 1
        self._transform_state_spec = self._data_transformer.state_spec

        self._observers = []
        self._metrics = []
        self._exp_replayer = None
        self._exp_replayer_type = None

        self._use_rollout_state = False
        if config:
            self.use_rollout_state = config.use_rollout_state
            if config.temporally_independent_train_step is None:
                config.temporally_independent_train_step = (len(
                    alf.nest.flatten(self.train_state_spec)) == 0)

        self._is_rnn = len(alf.nest.flatten(train_state_spec)) > 0

        self._debug_summaries = debug_summaries
        self._default_optimizer = optimizer
        self._optimizers = []
        self._opt_keys = []
        self._module_to_optimizer = {}
        if optimizer:
            self._optimizers.append(optimizer)

    def is_rl(self):
        """Always returns False for non-RL algorithms."""
        return False

    @property
    def name(self):
        """The name of this algorithm."""
        return self._name

    def _set_children_property(self, property_name, value):
        """Set the property named ``property_name`` in child Algorithm to
        ``value``.
        """
        for child in self._get_children():
            if isinstance(child, Algorithm):
                child.__setattr__(property_name, value)

    def need_full_rollout_state(self):
        """Whether ``AlgStep.state`` from ``rollout_step`` should be full.

        If True, it means that ``rollout_step()`` should return the complete state
        for ``train_step()``.
        """
        return self._is_rnn and self._use_rollout_state

    @property
    def use_rollout_state(self):
        """If True, when off-policy training, the RNN states will be taken
        from the replay buffer; otherwise they will be set to 0.

        In the case of True, the ``train_state_spec`` of an algorithm should always
        be a subset of the ``rollout_state_spec``.
        """
        return self._use_rollout_state

    @use_rollout_state.setter
    def use_rollout_state(self, flag):
        self._use_rollout_state = flag
        self._set_children_property('use_rollout_state', flag)

    def set_exp_replayer(self,
                         exp_replayer: str,
                         num_envs,
                         max_length: int,
                         prioritized_sampling=False):
        """Set experience replayer.

        Args:
            exp_replayer (str): type of experience replayer. One of ("one_time",
                "uniform")
            num_envs (int): the total number of environments from all batched
                environments.
            max_length (int): the maximum number of steps the replay
                buffer store for each environment.
            prioritized_sampling (bool): Use prioritized sampling if this is True.
        """
        assert exp_replayer in ("one_time", "uniform"), (
            "Unsupported exp_replayer: %s" % exp_replayer)
        self._exp_replayer_type = exp_replayer
        self._exp_replayer_num_envs = num_envs
        self._exp_replayer_length = max_length
        self._prioritized_sampling = prioritized_sampling

    def _set_exp_replayer(self, sample_exp):
        """Initialize the experience replayer for the very first time given a
        sample experience which is used to infer the specs for the buffer
        initialization.

        Args:
            sample_exp (nested Tensor):
        """
        self._experience_spec = dist_utils.extract_spec(sample_exp, from_dim=1)
        self._exp_contains_step_type = ('step_type' in dict(
            alf.nest.extract_fields_from_nest(sample_exp)))

        if self._exp_replayer_type == "one_time":
            assert self._num_earliest_frames_ignored == 0, (
                "For TrainerConfig, "
                "whole_replay_buffer_training and clear_replay_buffer cannot both be "
                "True when FrameStacker is used")
            self._exp_replayer = OnetimeExperienceReplayer()
        elif self._exp_replayer_type == "uniform":
            exp_spec = dist_utils.to_distribution_param_spec(
                self._experience_spec)
            self._exp_replayer = SyncExperienceReplayer(
                exp_spec,
                self._exp_replayer_num_envs,
                self._exp_replayer_length,
                prioritized_sampling=self._prioritized_sampling,
                num_earliest_frames_ignored=self._num_earliest_frames_ignored,
                name="exp_replayer")
        else:
            raise ValueError("invalid experience replayer name")
        self._observers.append(self._exp_replayer.observe)

    def observe_for_replay(self, exp):
        r"""Record an experience in a replay buffer.

        Args:
            exp (nested Tensor): exp (nested Tensor): The shape is
                :math:`[B, \ldots]`, where :math:`B` is the batch size of the
                batched environment.
        """
        if not self._use_rollout_state:
            exp = exp._replace(state=())
        elif id(self.rollout_state_spec) != id(self.train_state_spec):
            # Prune exp's state (rollout_state) according to the train state spec
            exp = exp._replace(
                state=alf.nest.prune_nest_like(
                    exp.state, self.train_state_spec, value_to_match=()))

        if self._exp_replayer is None and self._exp_replayer_type:
            self._set_exp_replayer(exp)

        exp = dist_utils.distributions_to_params(exp)
        for observer in self._observers:
            observer(exp)

    def observe_for_metrics(self, time_step):
        r"""Observe a time step for recording environment metrics.

        Args:
            time_step (TimeStep): the current time step during ``unroll()``.
        """
        for metric in self._metrics:
            metric(time_step)

    def transform_timestep(self, time_step, state):
        """Transform time_step.

        ``transform_timestep`` is called for all raw time_step got from
        the environment before passing to ``predict_step`` and ``rollout_step``. For
        off-policy algorithms, the replay buffer stores raw time_step. So when
        experiences are retrieved from the replay buffer, they are tranformed by
        ``transform_timestep`` in ``OffPolicyAlgorithm`` before passing to
        ``_update()``.

        The transformation should be stateless. By default, only observation
        is transformed.

        Args:
            time_step (TimeStep or Experience): time step
            state (nested Tensor): state of the transformer(s)
        Returns:
            TimeStep or Experience: transformed time step
        """
        return self._data_transformer.transform_timestep(time_step, state)

    def transform_experience(self, experience):
        """Transform an Experience structure.

        This is used on the experience data retrieved from replay buffer.

        Args:
            experience (Experience): the experience retrieved from replay buffer.
                Note that ``experience.batch_info``, ``experience.replay_buffer``
                need to be set.
        Returns:
            Experience: transformed experience
        """
        return self._data_transformer.transform_experience(experience)

    def preprocess_experience(self, experience):
        """This function is called on the experiences obtained from a replay
        buffer. An example usage of this function is to calculate advantages and
        returns in ``PPOAlgorithm``.

        The shapes of tensors in experience are assumed to be :math:`(B, T, ...)`.

        Args:
            experience (nest): original experience
        Returns:
            processed experience
        """
        return experience

    def summarize_train(self, experience, train_info, loss_info, params):
        """Generate summaries for training & loss info after each gradient update.
        The default implementation of this function only summarizes params
        (with grads) and the loss. An algorithm can override this for additional
        summaries. See ``RLAlgorithm.summarize_train()`` for an example.

        Args:
            experience (nested Tensor): samples used for the most recent
                ``update_with_gradient()``. By default it's not summarized.
            train_info (nested Tensor): ``AlgStep.info`` returned by either
                ``rollout_step()`` (on-policy training) or ``train_step()``
                (off-policy training). By default it's not summarized.
            loss_info (LossInfo): loss
            params (list[Parameter]): list of parameters with gradients
        """
        if self._config.summarize_grads_and_vars:
            summary_utils.summarize_variables(params)
            summary_utils.summarize_gradients(params)
        if self._debug_summaries:
            summary_utils.summarize_loss(loss_info)

    def add_optimizer(self, optimizer: torch.optim.Optimizer,
                      modules_and_params):
        """Add an optimizer.

        Note that the modules and params contained in ``modules_and_params``
        should still be the attributes of the algorithm (i.e., they can be
        retrieved in ``self.children()`` or ``self.parameters()``).

        Args:
            optimizer (Optimizer): optimizer
            modules_and_params (list of Module or Parameter): The modules and
                parameters to be optimized by ``optimizer``.
        """
        assert optimizer is not None, "You shouldn't add a None optimizer!"
        for module in modules_and_params:
            for m in _flatten_module(module):
                self._module_to_optimizer[m] = optimizer
        self._optimizers.append(optimizer)

    def _trainable_attributes_to_ignore(self):
        """Algorithms can overwrite this function to provide which class
        member names should be ignored when getting trainable variables, to
        avoid being assigned with multiple optimizers.

        For example, if in your algorithm you've created a member ``self._vars``
        pointing to the variables of a module for some purpose, you can avoid
        assigning an optimizer to ``self._vars`` (because the module will be assigned
        with one) by doing:

        .. code-block:: python

            def _trainable_attributes_to_ignore(self):
                return ["_vars"]

        Returns:
            list[str]: a list of attribute names to ignore.
        """
        return []

    def _get_children(self):
        children = []
        for name, module in self.named_children():
            if name in self._trainable_attributes_to_ignore():
                continue
            children.extend(_flatten_module(module))

        for name, param in self.named_parameters(recurse=False):
            if name in self._trainable_attributes_to_ignore():
                continue
            children.append(param)

        return children

    @property
    def default_optimizer(self):
        """Get the default optimizer for this algorithm."""
        return self._default_optimizer

    def _assert_no_cycle_or_duplicate(self):
        visited = set()
        to_be_visited = [self]
        while to_be_visited:
            node = to_be_visited.pop(0)
            visited.add(node)
            for child in node._get_children():
                assert child not in visited, (
                    "There is a cycle or duplicate in the "
                    "algorithm tree caused by '%s'" % child.name)
                if isinstance(child, Algorithm):
                    to_be_visited.append(child)

    def get_param_name(self, param):
        """Get the name of the parameter.

        Returns:
            string: the name if the parameter can be found; otherwise ``None``.
        """
        return self._param_to_name.get(param)

    def _setup_optimizers(self):
        """Setup the param groups for optimizers.

        Returns:
            list: a list of parameters not handled by any optimizers under this
            algorithm.
        """
        self._assert_no_cycle_or_duplicate()
        self._param_to_name = {}

        for name, param in self.named_parameters():
            self._param_to_name[param] = name

        return self._setup_optimizers_()[0]

    def _setup_optimizers_(self):
        """Setup the param groups for optimizers.

        Returns:
            tuple:

            - list of parameters not handled by any optimizers under this algorithm
            - list of parameters not handled under this algorithm
        """
        default_optimizer = self.default_optimizer
        new_params = []
        handled = set()
        duplicate_error = "Parameter %s is handled by muliple optimizers."

        def _add_params_to_optimizer(params, opt):
            existing_params = _get_optimizer_params(opt)
            params = list(filter(lambda p: p not in existing_params, params))
            if params:
                opt.add_param_group({'params': params})

        for child in self._get_children():
            if child in handled:
                continue
            assert id(child) != id(self), "Child should not be self"
            handled.add(child)
            if isinstance(child, Algorithm):
                params, child_handled = child._setup_optimizers_()
                for m in child_handled:
                    assert m not in handled, duplicate_error % m
                    handled.add(m)
            elif isinstance(child, nn.Module):
                params = child.parameters()
            elif isinstance(child, nn.Parameter):
                params = [child]
            optimizer = self._module_to_optimizer.get(child, None)
            if optimizer is None:
                new_params.extend(params)
                if default_optimizer is not None:
                    self._module_to_optimizer[child] = default_optimizer
            else:
                _add_params_to_optimizer(params, optimizer)

        if default_optimizer is not None:
            _add_params_to_optimizer(new_params, default_optimizer)
            return [], handled
        else:
            return new_params, handled

    def optimizers(self, recurse=True, include_ignored_attributes=False):
        """Get all the optimizers used by this algorithm.

        Args:
            recurse (bool): If True, including all the sub-algorithms
            include_ignored_attributes (bool): If True, still include all child
                attributes without ignoring any.
        Returns:
            list: list of ``Optimizer``s.
        """
        opts = copy.copy(self._optimizers)
        if recurse:
            if include_ignored_attributes:
                children = self.children()
            else:
                children = self._get_children()
            for module in children:
                if isinstance(module, Algorithm):
                    opts.extend(
                        module.optimizers(recurse, include_ignored_attributes))
        return opts

    def get_optimizer_info(self):
        """Return the optimizer info for all the modules in a string.

        TODO: for a subalgorithm that's an ignored attribute, its optimizer info
        won't be obtained.
        """
        unhandled = self._setup_optimizers()

        optimizer_info = []
        if unhandled:
            optimizer_info.append(
                dict(
                    optimizer="None",
                    parameters=[self._param_to_name[p] for p in unhandled]))

        for optimizer in self.optimizers(include_ignored_attributes=True):
            parameters = _get_optimizer_params(optimizer)
            optimizer_info.append(
                dict(
                    optimizer=optimizer.__class__.__name__,
                    hypers=optimizer.defaults,
                    parameters=[self._param_to_name[p] for p in parameters]))
        json_pretty_str_info = json.dumps(obj=optimizer_info, indent=2)

        return json_pretty_str_info

    @property
    def predict_state_spec(self):
        """Returns the RNN state spec for ``predict_step()``."""
        return self._predict_state_spec

    @property
    def rollout_state_spec(self):
        """Returns the RNN state spec for ``rollout_step()``."""
        return self._rollout_state_spec

    @property
    def train_state_spec(self):
        """Returns the RNN state spec for ``train_step()``."""
        return self._train_state_spec

    @property
    def train_info_spec(self):
        """The spec for the ``AlgStep.info`` returned from ``train_step()``."""
        assert self._train_info_spec is not None, (
            "train_step() has not been called. train_info_spec is not available."
        )
        return self._train_info_spec

    @property
    def experience_spec(self):
        """Spec for experience."""
        assert self._experience_spec is not None, (
            "observe() has not been called. experience_spec is not avaialble.")
        return self._experience_spec

    @property
    def processed_experience_spec(self):
        """Spec for processed experience.

        Returns:
            TensorSpec: Spec for the experience returned by ``preprocess_experience()``.
        """
        assert self._processed_experience_spec is not None, (
            "preprocess_experience() has not been used. processed_experience_spec"
            "is not available")
        return self._processed_experience_spec

    def convert_train_state_to_predict_state(self, state):
        """Convert RNN state for ``train_step()`` to RNN state for
        ``predict_step()``."""
        alf.nest.assert_same_structure(self._train_state_spec,
                                       self._predict_state_spec)
        return state

    def get_initial_transform_state(self, batch_size):
        r = self._initial_transform_states.get(batch_size)
        if r is None:
            r = spec_utils.zeros_from_spec(self._transform_state_spec,
                                           batch_size)
            self._initial_transform_states[batch_size] = r
        return r

    def get_initial_predict_state(self, batch_size):
        r = self._initial_predict_states.get(batch_size)
        if r is None:
            r = spec_utils.zeros_from_spec(self._predict_state_spec,
                                           batch_size)
            self._initial_predict_states[batch_size] = r
        return r

    def get_initial_rollout_state(self, batch_size):
        r = self._initial_rollout_states.get(batch_size)
        if r is None:
            r = spec_utils.zeros_from_spec(self._rollout_state_spec,
                                           batch_size)
            self._initial_rollout_states[batch_size] = r
        return r

    def get_initial_train_state(self, batch_size):
        r = self._initial_train_states.get(batch_size)
        if r is None:
            r = spec_utils.zeros_from_spec(self._train_state_spec, batch_size)
            self._initial_train_states[batch_size] = r
        return r

    @common.add_method(nn.Module)
    def state_dict(self, destination=None, prefix='', visited=None):
        """Get state dictionary recursively, including both model state
        and optimizers' state (if any). It can handle a number of special cases:

        - graph with cycle: save all the states and avoid infinite loop
        - parameter sharing: save only one copy of the shared module/param
        - optimizers: save the optimizers for all the (sub-)algorithms

        Args:
            destination (OrderedDict): the destination for storing the state.
            prefix (str): a string to be added before the name of the items
                (modules, params, algorithms etc) as the key used in the
                state dictionary.
            visited (set): a set keeping track of the visited objects.

        Returns:
            OrderedDict: the dictionary including both model state and optimizers'
            state (if any).
        """

        if destination is None:
            destination = OrderedDict()
            destination._metadata = OrderedDict()
        destination._metadata[prefix[:-1]] = local_metadata = dict(
            version=self._version)

        if visited is None:
            visited = {self}

        self._save_to_state_dict(destination, prefix, visited)
        opts_dict = OrderedDict()
        for name, child in self._modules.items():
            if child is not None and child not in visited:
                visited.add(child)
                child.state_dict(
                    destination, prefix + name + '.', visited=visited)
        if isinstance(self, Algorithm):
            self._setup_optimizers()
            for i, opt in enumerate(self._optimizers):
                new_key = prefix + '_optimizers.%d' % i
                if new_key not in self._opt_keys:
                    self._opt_keys.append(new_key)
                opts_dict[self._opt_keys[i]] = opt.state_dict()

            destination.update(opts_dict)

        return destination

    @common.add_method(nn.Module)
    def load_state_dict(self, state_dict, strict=True):
        """Load state dictionary for the algorithm.

        Args:
            state_dict (dict): a dict containing parameters and
                persistent buffers.
            strict (bool, optional): whether to strictly enforce that the keys
                in ``state_dict`` match the keys returned by this module's
                ``torch.nn.Module.state_dict`` function. If ``strict=True``, will
                keep lists of missing and unexpected keys and raise error when
                any of the lists is non-empty; if ``strict=False``, missing/unexpected
                keys will be omitted and no error will be raised.
                (Default: ``True``)

        Returns:
            namedtuple:

            - missing_keys: a list of str containing the missing keys.
            - unexpected_keys: a list of str containing the unexpected keys.
        """
        missing_keys = []
        unexpected_keys = []
        error_msgs = []

        # copy state_dict so _load_from_state_dict can modify it
        metadata = getattr(state_dict, '_metadata', None)
        state_dict = state_dict.copy()
        if metadata is not None:
            state_dict._metadata = metadata

        def _load(module, prefix='', visited=None):
            if visited is None:
                visited = {self}
            if isinstance(module, Algorithm):
                module._setup_optimizers()
                for i, opt in enumerate(module._optimizers):
                    opt_key = prefix + '_optimizers.%d' % i
                    if opt_key in state_dict:
                        opt.load_state_dict(state_dict[opt_key])
                        del state_dict[opt_key]
                    elif strict:
                        missing_keys.append(opt_key)

            for name, child in module._modules.items():
                if child is not None and child not in visited:
                    visited.add(child)
                    _load(child, prefix + name + '.', visited=visited)

            local_metadata = {} if metadata is None else metadata.get(
                prefix[:-1], {})
            if type(module)._load_from_state_dict in (
                    Algorithm._load_from_state_dict,
                    nn.Module._load_from_state_dict):
                module._load_from_state_dict(
                    state_dict, prefix, local_metadata, True, missing_keys,
                    unexpected_keys, error_msgs, visited)
            else:
                # Some pytorch modules (e.g. BatchNorm layers) override
                # _load_from_state_dict, which uses the original
                # Module._load_from_state_dict. So we have to handle them
                # differently. Not using `visited` should not cause a problem
                # because those modules are not implemented by ALF and will not
                # have cycle through them.
                module._load_from_state_dict(
                    state_dict, prefix, local_metadata, True, missing_keys,
                    unexpected_keys, error_msgs)

        _load(self)

        if strict:
            if len(unexpected_keys) > 0:
                error_msgs.insert(
                    0, 'Unexpected key(s) in state_dict: {}. '.format(
                        ', '.join('"{}"'.format(k) for k in unexpected_keys)))
            if len(missing_keys) > 0:
                error_msgs.insert(
                    0, 'Missing key(s) in state_dict: {}. '.format(', '.join(
                        '"{}"'.format(k) for k in missing_keys)))

        if len(error_msgs) > 0:
            raise RuntimeError(
                'Error(s) in loading state_dict for {}:\n\t{}'.format(
                    self.__class__.__name__, "\n\t".join(error_msgs)))
        return _IncompatibleKeys(missing_keys, unexpected_keys)

    @common.add_method(nn.Module)
    def _save_to_state_dict(self, destination, prefix, visited=None):
        r"""Saves module state to ``destination`` dictionary, containing a state
        of the module, but not its descendants. This is called on every
        submodule in ``torch.nn.Module.state_dict``. In rare cases, subclasses
        can achieve class-specific behavior by overriding this method with custom
        logic.

        Args:
            destination (dict): a dict where state will be stored.
            prefix (str): the prefix for parameters and buffers used in this
                module.
            visited (set): a set keeping track of the visited objects.
        """
        if visited is None:
            visited = set()

        for name, param in self._parameters.items():
            if param is not None and param not in visited:
                visited.add(param)
                destination[prefix + name] = param.detach()
        for name, buf in self._buffers.items():
            if buf is not None and buf not in visited:
                visited.add(buf)
                destination[prefix + name] = buf.detach()

    @common.add_method(nn.Module)
    def _load_from_state_dict(self,
                              state_dict,
                              prefix,
                              local_metadata,
                              strict,
                              missing_keys,
                              unexpected_keys,
                              error_msgs,
                              visited=None):
        """Copies parameters and buffers from ``state_dict`` into only
        this module, but not its descendants. This is called on every submodule
        in ``torch.nn.Module.load_state_dict``. Metadata saved for this
        module in input ``state_dict`` is provided as ``local_metadata``.
        For state dicts without metadata, ``local_metadata`` is empty.
        Subclasses can achieve class-specific backward compatible loading using
        the version number at ``local_metadata.get("version", None)``.

        .. note::

            ``state_dict`` is not the same object as the input ``state_dict`` to
            ``torch.nn.Module.load_state_dict``. So it can be modified.

        Args:
            state_dict (dict): a dict containing parameters and
                persistent buffers.
            prefix (str): the prefix for parameters and buffers used in this
                module.
            local_metadata (dict): a dict containing the metadata for this module.
            strict (bool): whether to strictly enforce that the keys in
                ``state_dict`` with ``prefix`` match the names of
                parameters and buffers in this module; if ``strict=True``,
                will keep a list of missing and unexpected keys.
            missing_keys (list of str): if ``strict=True``, add missing keys to
                this list.
            unexpected_keys (list of str): if ``strict=True``, add unexpected
                keys to this list.
            error_msgs (list of str): error messages should be added to this
                list, and will be reported together in
                ``torch.nn.Module.load_state_dict``.
            visited (set): a set keeping track of the visited objects.
        """
        if visited is None:
            visited = set()

        for hook in self._load_state_dict_pre_hooks.values():
            hook(state_dict, prefix, local_metadata, strict, missing_keys,
                 unexpected_keys, error_msgs)

        local_name_params = itertools.chain(self._parameters.items(),
                                            self._buffers.items())
        local_state = {k: v for k, v in local_name_params if v is not None}

        for name, param in local_state.items():
            if param is not None and param not in visited:
                visited.add(param)
            else:
                continue
            key = prefix + name
            if key in state_dict:
                input_param = state_dict[key]

                # Backward compatibility: loading 1-dim tensor from 0.3.* to version 0.4+
                if len(param.shape) == 0 and len(input_param.shape) == 1:
                    input_param = input_param[0]

                if input_param.shape != param.shape:
                    # local shape should match the one in checkpoint
                    error_msgs.append(
                        'size mismatch for {}: copying a param with shape {} from checkpoint, '
                        'the shape in current model is {}.'.format(
                            key, input_param.shape, param.shape))
                    continue

                try:
                    with torch.no_grad():
                        param.copy_(input_param)
                except Exception as ex:
                    error_msgs.append(
                        'While copying the parameter named "{}", '
                        'whose dimensions in the model are {} and '
                        'whose dimensions in the checkpoint are {}, '
                        'an exception occured : {}.'.format(
                            key, param.size(), input_param.size(), ex.args))
            elif strict:
                missing_keys.append(key)

        if strict:
            for key in state_dict.keys():
                if key.startswith(prefix):
                    input_name = key[len(prefix):]
                    input_name = input_name.split(
                        '.', 1)[0]  # get the name of param/buffer/child
                    if input_name not in self._modules and input_name not in local_state:
                        unexpected_keys.append(key)

    @common.add_method(nn.Module)
    def __repr__(self):
        return self._repr()

    @common.add_method(nn.Module)
    def _repr(self, visited=None):
        """Adapted from __repr__() in torch/nn/modules/module.nn. to handle cycles"""

        if visited is None:
            visited = [self]

        # We treat the extra repr like the sub-module, one item per line
        extra_lines = []
        extra_repr = self.extra_repr()
        # empty string will be split into list ['']
        if extra_repr:
            extra_lines = extra_repr.split('\n')
        child_lines = []
        for key, module in self._modules.items():
            if module in visited:
                continue
            visited.append(module)
            if isinstance(module, nn.Module):
                mod_str = module._repr(visited)
            else:
                mod_str = repr(module)
            mod_str = _addindent(mod_str, 2)
            child_lines.append('(' + key + '): ' + mod_str)
        lines = extra_lines + child_lines

        main_str = self._get_name() + '('
        if lines:
            # simple one-liner info, which most builtin Modules will use
            if len(extra_lines) == 1 and not child_lines:
                main_str += extra_lines[0]
            else:
                main_str += '\n  ' + '\n  '.join(lines) + '\n'

        main_str += ')'
        return main_str

    #------------- User need to implement the following functions -------

    # Subclass may override predict_step() for more efficient implementation
    def predict_step(self, inputs, state=None):
        """Predict for one step of inputs.

        Args:
            inputs (nested Tensor): inputs for prediction.
            state (nested Tensor): network state (for RNN).

        Returns:
            AlgStep:
            - output (nested Tensor): prediction result.
            - state (nested Tensor): should match ``predict_state_spec``.
        """
        algorithm_step = self.rollout_step(inputs, state)
        return algorithm_step._replace(info=None)

    def rollout_step(self, inputs, state=None):
        """Rollout for one step of inputs.

        Args:
            inputs (nested Tensor): inputs for prediction.
            state (nested Tensor): network state (for RNN).

        Returns:
            AlgStep:
            - output (nested Tensor): prediction result.
            - state (nested Tensor): should match ``rollout_state_spec``.
        """
        algorithm_step = self.train_step(inputs, state)
        return algorithm_step._replace(info=None)

    def train_step(self, inputs, state=None):
        """Perform one step of training computation.

        It is called to generate actions for every environment step.
        It also needs to generate necessary information for training.

        Args:
            inputs (nested Tensor): inputs for train.
            state (nested Tensor): consistent with ``train_state_spec``.

        Returns:
            AlgStep:
            - output (nested Tensor): predict outputs.
            - state (nested Tensor): should match ``train_state_spec``.
            - info (nested Tensor): information for training. If this is
              ``LossInfo``, ``calc_loss()`` in ``Algorithm`` can be used.
              Otherwise, the user needs to override ``calc_loss()`` to
              calculate loss or override ``update_with_gradient()`` to do
              customized training.
        """
        return AlgStep()

    # Subclass may override update_with_gradient() to allow customized training
    def update_with_gradient(self,
                             loss_info,
                             valid_masks=None,
                             weight=1.0,
                             batch_info=None):
        """Complete one iteration of training.

        Update parameters using the gradient with respect to ``loss_info``.

        Args:
            loss_info (LossInfo): loss with shape :math:`(T, B)` (except for
                ``loss_info.scalar_loss``)
            valid_masks (tf.Tensor): masks indicating which samples are valid.
                (``shape=(T, B), dtype=tf.float32``)
            weight (float): weight for this batch. Loss will be multiplied with
                this weight before calculating gradient.
            batch_info (BatchInfo): information about this batch returned by
                ``ReplayBuffer.get_batch()``
        Returns:
            tuple:
            - loss_info (LossInfo): loss information.
            - params (list[(name, Parameter)]): list of parameters being updated.
        """
        masks = None
        if (batch_info is not None and batch_info.importance_weights != ()
                and self._config.priority_replay_beta != 0):
            masks = batch_info.importance_weights.pow(
                -self._config.priority_replay_beta).unsqueeze(0)

        if valid_masks is not None:
            if masks is not None:
                masks = masks * valid_masks
            else:
                masks = valid_masks

        if masks is not None:
            loss_info = alf.nest.map_structure(
                lambda l: torch.mean(l * masks) if len(l.shape) == 2 else l,
                loss_info)
        else:
            loss_info = alf.nest.map_structure(lambda l: torch.mean(l),
                                               loss_info)
        if isinstance(loss_info.scalar_loss, torch.Tensor):
            assert len(loss_info.scalar_loss.shape) == 0
            loss_info = loss_info._replace(
                loss=add_ignore_empty(loss_info.loss, loss_info.scalar_loss))
        loss = weight * loss_info.loss

        unhandled = self._setup_optimizers()
        unhandled = [self._param_to_name[p] for p in unhandled]
        assert not unhandled, ("'%s' has some modules/parameters do not have "
                               "optimizer: %s" % (self.name, unhandled))
        optimizers = self.optimizers()
        for optimizer in optimizers:
            optimizer.zero_grad()

        loss.backward()

        all_params = []
        for optimizer in optimizers:
            params = []
            for param_group in optimizer.param_groups:
                params.extend(param_group['params'])
            assert params, (
                "The recorded optimizer '" + optimizer.name +
                "' haven't been used for learning any parameters! Please check."
            )
            all_params.extend(params)
            optimizer.step()

        all_params = [(self._param_to_name[p], p) for p in all_params]
        return loss_info, all_params

    def after_update(self, experience, train_info):
        """Do things after completing one gradient update (i.e. ``update_with_gradient()``).
        This function can be used for post-processings following one minibatch
        update, such as copy a training model to a target model in SAC, DQN, etc.

        Args:
            experience (nest): experiences collected for the most recent
                ``update_with_gradient()``.
            train_info (nest): information collected for training.
                It is batched from each ``AlgStep.info`` returned by ``rollout_step()``
                or ``train_step()``.
        """
        pass

    def after_train_iter(self, experience, train_info=None):
        """Do things after completing one training iteration (i.e. ``train_iter()``
        that consists of one or multiple gradient updates). This function can
        be used for training additional modules that have their own training logic
        (e.g., on/off-policy, replay buffers, etc). These modules should be added
        to ``_trainable_attributes_to_ignore`` in the parent algorithm.

        Other things might also be possible as long as they should be done once
        every training iteration.

        This function will serve the same purpose with ``after_update`` if there
        is always only one gradient update in each training iteration. Otherwise
        it's less frequently called than ``after_update``.

        Args:
            experience (nest): experience collected during ``unroll()``.
                Note that it won't contain the field ``rollout_info`` because this
                is the info collected just from the unroll but not from a replay
                buffer. And ``rollout_info`` has been assigned to ``train_info``.
            train_info (nest): information collected during ``unroll()``. If it's
                ``None``, then only off-policy training is allowed. Currently
                this arg is ``None`` when:

                - This function is called by ``_train_iter_on_policy``, because
                  it's not recomended to backprop on the same graph twice.
                - This function is called by ``_train_iter_off_policy`` with
                  ``config.unroll_with_grad=False``.
        """
        pass

    # Subclass may override calc_loss() to allow more sophisticated loss
    def calc_loss(self, experience, train_info):
        """Calculate the loss at each step for each sample.

        Args:
            experience (Experience): experiences collected from the most recent
                ``unroll()`` or from a replay buffer. It's used for the most
                recent ``update_with_gradient()``.
            train_info (nest): information collected for training. It is batched
                from each ``AlgStep.info`` returned by ``rollout_step()``
                (on-policy training) or ``train_step()`` (off-policy training).
        Returns:
            LossInfo: loss at each time step for each sample in the
                batch. The shapes of the tensors in loss info should be
                :math:`(T, B)`.
        """
        assert isinstance(train_info, LossInfo), (
            "train_info returned by"
            " train_step() should be LossInfo. Otherwise you need override"
            " calc_loss() to generate LossInfo from train_info")
        return train_info

    def train_from_unroll(self, experience, train_info):
        """Train given the info collected from ``unroll()``. This function can
        be called by any child algorithm that doesn't have the unroll logic but
        has a different training logic with its parent (e.g., off-policy).

        Args:
            experience (Experience): collected during ``unroll()``.
            train_info (nest): ``AlgStep.info`` returned by ``rollout_step()``.

        Returns:
            int: number of steps that have been trained
        """
        if self.is_rl():
            valid_masks = (experience.step_type != StepType.LAST).to(
                torch.float32)
        else:
            valid_masks = None
        experience = experience._replace(rollout_info_field='rollout_info')
        loss_info = self.calc_loss(experience, train_info)
        loss_info, params = self.update_with_gradient(loss_info, valid_masks)
        self.after_update(experience, train_info)
        self.summarize_train(experience, train_info, loss_info, params)
        return torch.tensor(alf.nest.get_nest_shape(experience)).prod()

    @common.mark_replay
    def train_from_replay_buffer(self, update_global_counter=False):
        """This function can be called by any algorithm that has its own
        replay buffer configured. There are several parameters specified in
        ``self._config`` that will affect how the training is performed:

        - ``initial_collect_steps``: only start replaying and training after so
          many time steps have been stored in the replay buffer
        - ``mini_batch_size``: the batch size of a minibatch
        - ``mini_batch_length``: the temporal extension of a minibatch. An
          algorithm can sample temporally correlated experiences for training
          stateful models by setting this value greater than 1.
        - ``num_updates_per_train_iter``: how many updates to perform in each
          training iteration. Its behavior might be different depending on the
          value of ``config.whole_replay_buffer_training``:

          - If ``True``, each update will scan over the entire buffer to get
            chopped minibatches and a random experience shuffling is performed
            before each update;
          - If ``False``, each update will sample a new minibatch from the replay
            buffer.

        - ``whole_replay_buffer_training``: a very special case where all data in
          the replay buffer will be used for training (e.g., PPO). In this case,
          for every update in ``num_updates_per_train_iter``, the data will
          be shuffled and divided into
          ``buffer_size//(mini_batch_size * mini_batch_length)`` "mini-updates".

        Args:
            update_global_counter (bool): controls whether this function changes
                the global counter for summary. If there are multiple
                algorithms, then only the parent algorithm should change this
                quantity and child algorithms should disable the flag. When it's
                ``True``, it will affect the counter only if
                ``config.update_counter_every_mini_batch=True``.
        """
        config: TrainerConfig = self._config

        if self._exp_replayer.total_size < config.initial_collect_steps:
            # returns 0 if haven't started training yet; throughput will be 0
            return 0

        # TODO: If this function can be called asynchronously, and using
        # prioritized replay, then make sure replay and train below is atomic.
        with record_time("time/replay"):
            mini_batch_size = config.mini_batch_size
            if mini_batch_size is None:
                mini_batch_size = self._exp_replayer.batch_size
            if config.whole_replay_buffer_training:
                experience = self._exp_replayer.replay_all()
                if config.clear_replay_buffer:
                    self._exp_replayer.clear()
                num_updates = config.num_updates_per_train_iter
                batch_info = None
            else:
                experience, batch_info = self._exp_replayer.replay(
                    sample_batch_size=(
                        mini_batch_size * config.num_updates_per_train_iter),
                    mini_batch_length=config.mini_batch_length)
                num_updates = 1

        with record_time("time/train"):
            return self._train_experience(
                experience, batch_info, num_updates, mini_batch_size,
                config.mini_batch_length,
                (config.update_counter_every_mini_batch
                 and update_global_counter))

    def _train_experience(self, experience, batch_info, num_updates,
                          mini_batch_size, mini_batch_length,
                          update_counter_every_mini_batch):
        """Train using experience."""
        experience = dist_utils.params_to_distributions(
            experience, self.experience_spec)
        experience = self._add_batch_info(experience, batch_info)
<<<<<<< HEAD
        experience = self.transform_experience(experience)
=======
        if self._exp_replayer_type != "one_time":
            # The experience put in one_time replayer is already transformed
            # in unroll().
            experience = self.transform_experience(experience)
>>>>>>> e08001f5
        experience = self.preprocess_experience(experience)
        experience = self._clear_batch_info(experience)
        if self._processed_experience_spec is None:
            self._processed_experience_spec = dist_utils.extract_spec(
                experience, from_dim=2)
        experience = dist_utils.distributions_to_params(experience)

        length = alf.nest.get_nest_size(experience, dim=1)
        mini_batch_length = (mini_batch_length or length)
        if batch_info is not None:
            assert mini_batch_length == length, (
                "mini_batch_length (%s) is "
                "different from length (%s). Not supported." %
                (mini_batch_length, length))

        if mini_batch_length > length:
            common.warning_once(
                "mini_batch_length=%s is set to a smaller length=%s" %
                (mini_batch_length, length))
            mini_batch_length = length
        elif length % mini_batch_length:
            common.warning_once(
                "length=%s not a multiple of mini_batch_length=%s" %
                (length, mini_batch_length))
            length = length // mini_batch_length * mini_batch_length
            experience = alf.nest.map_structure(lambda x: x[:, :length, ...],
                                                experience)
            common.warning_once(
                "Experience length has been cut to %s" % length)

        if len(alf.nest.flatten(self.train_state_spec)) > 0:
            if not self._use_rollout_state:
                # If not using rollout states, then we will assume zero initial
                # training states. To have a proper state warm up,
                # mini_batch_length should be greater than 1. Otherwise the states
                # are always 0s.
                if mini_batch_length == 1:
                    logging.fatal(
                        "Should use TrainerConfig.use_rollout_state=True "
                        "for training from a replay buffer when minibatch_length==1, "
                        "otherwise the initial states are always zeros!")
                else:
                    # In this case, a state warm up is recommended. For example,
                    # having mini_batch_length>1 and discarding first several
                    # steps when computing losses. For a warm up, make sure to
                    # leave a mini_batch_length > 1 if any recurrent model is to
                    # be trained.
                    common.warning_once(
                        "Consider using TrainerConfig.use_rollout_state=True "
                        "for training from a replay buffer.")
            elif mini_batch_length == 1:
                # If using rollout states and mini_batch_length=1, there will be
                # no gradient flowing in any recurrent matrix. Only the output
                # layers on top of the recurrent output will be trained.
                common.warning_once(
                    "Using rollout states but with mini_batch_length=1. In "
                    "this case, any recurrent model can't be properly trained!"
                )
            else:
                # If using rollout states with mini_batch_length>1. In theory,
                # any recurrent model can be properly trained. With a greater
                # mini_batch_length, the temporal correlation can be better
                # captured.
                pass

        experience = alf.nest.map_structure(
            lambda x: x.reshape(-1, mini_batch_length, *x.shape[2:]),
            experience)

        batch_size = alf.nest.get_nest_batch_size(experience)

        def _make_time_major(nest):
            """Put the time dim to axis=0."""
            return alf.nest.map_structure(lambda x: x.transpose(0, 1), nest)

        for u in range(num_updates):
            if mini_batch_size < batch_size:
                indices = torch.randperm(batch_size)
                experience = alf.nest.map_structure(lambda x: x[indices],
                                                    experience)
                if batch_info is not None:
                    batch_info = alf.nest.map_structure(
                        lambda x: x[indices], batch_info)
            for b in range(0, batch_size, mini_batch_size):
                if update_counter_every_mini_batch:
                    alf.summary.increment_global_counter()
                is_last_mini_batch = (u == num_updates - 1
                                      and b + mini_batch_size >= batch_size)
                do_summary = (is_last_mini_batch
                              or update_counter_every_mini_batch)
                alf.summary.enable_summary(do_summary)
                batch = alf.nest.map_structure(
                    lambda x: x[b:min(batch_size, b + mini_batch_size)],
                    experience)
                if batch_info:
                    binfo = alf.nest.map_structure(
                        lambda x: x[b:min(batch_size, b + mini_batch_size)],
                        batch_info)
                else:
                    binfo = None
                batch = _make_time_major(batch)
                exp, train_info, loss_info, params = self._update(
                    batch,
                    binfo,
                    weight=alf.nest.get_nest_size(batch, 1) / mini_batch_size)
                if do_summary:
                    self.summarize_train(exp, train_info, loss_info, params)

        train_steps = batch_size * mini_batch_length * num_updates
        return train_steps

    def _collect_train_info_sequentially(self, experience):
        batch_size = alf.nest.get_nest_size(experience, dim=1)
        initial_train_state = self.get_initial_train_state(batch_size)
        if self._use_rollout_state:
            policy_state = alf.nest.map_structure(lambda state: state[0, ...],
                                                  experience.state)
        else:
            policy_state = initial_train_state

        num_steps = alf.nest.get_nest_size(experience, dim=0)
        info_list = []
        for counter in range(num_steps):
            exp = alf.nest.map_structure(lambda ta: ta[counter], experience)
            exp = dist_utils.params_to_distributions(
                exp, self.processed_experience_spec)
            if self._exp_contains_step_type:
                policy_state = common.reset_state_if_necessary(
                    policy_state, initial_train_state,
                    exp.step_type == StepType.FIRST)
            elif policy_state != ():
                common.warning_once(
                    "Policy state is non-empty but the experience doesn't "
                    "contain the 'step_type' field. No way to reinitialize "
                    "the state but will simply keep updating it.")
            policy_step = self.train_step(exp, policy_state)
            if self._train_info_spec is None:
                self._train_info_spec = dist_utils.extract_spec(
                    policy_step.info)
            info_list.append(
                dist_utils.distributions_to_params(policy_step.info))
            policy_state = policy_step.state

        info = alf.nest.utils.stack_nests(info_list)
        info = dist_utils.params_to_distributions(info, self.train_info_spec)
        return info

    def _collect_train_info_parallelly(self, experience):
        shape = alf.nest.get_nest_shape(experience)
        length, batch_size = shape[:2]

        exp = alf.nest.map_structure(lambda x: x.reshape(-1, *x.shape[2:]),
                                     experience)

        if self._use_rollout_state:
            policy_state = exp.state
        else:
            size = alf.nest.get_nest_size(exp, dim=0)
            policy_state = self.get_initial_train_state(size)

        exp = dist_utils.params_to_distributions(
            exp, self.processed_experience_spec)
        policy_step = self.train_step(exp, policy_state)

        if self._train_info_spec is None:
            self._train_info_spec = dist_utils.extract_spec(policy_step.info)
        info = dist_utils.distributions_to_params(policy_step.info)
        info = alf.nest.map_structure(
            lambda x: x.reshape(length, batch_size, *x.shape[1:]), info)
        info = dist_utils.params_to_distributions(info, self.train_info_spec)
        return info

    def _add_batch_info(self, experience, batch_info):
        if batch_info is not None:
            experience = experience._replace(
                batch_info=batch_info,
                replay_buffer=self._exp_replayer.replay_buffer)
        return experience._replace(rollout_info_field='rollout_info')

    def _clear_batch_info(self, experience):
        return experience._replace(
            batch_info=(), replay_buffer=(), rollout_info_field=())

    def _update(self, experience, batch_info, weight):
        length = alf.nest.get_nest_size(experience, dim=0)
        if self._config.temporally_independent_train_step or length == 1:
            train_info = self._collect_train_info_parallelly(experience)
        else:
            train_info = self._collect_train_info_sequentially(experience)

        experience = dist_utils.params_to_distributions(
            experience, self.processed_experience_spec)

        experience = self._add_batch_info(experience, batch_info)
        loss_info = self.calc_loss(experience, train_info)
        if loss_info.priority != ():
            priority = (loss_info.priority**self._config.priority_replay_alpha
                        + self._config.priority_replay_eps)
            self._exp_replayer.update_priority(batch_info.env_ids,
                                               batch_info.positions, priority)

        if self.is_rl():
            valid_masks = (experience.step_type != StepType.LAST).to(
                torch.float32)
        else:
            valid_masks = None
        loss_info, params = self.update_with_gradient(loss_info, valid_masks,
                                                      weight, batch_info)
        self.after_update(experience, train_info)

        return experience, train_info, loss_info, params<|MERGE_RESOLUTION|>--- conflicted
+++ resolved
@@ -1250,14 +1250,10 @@
         experience = dist_utils.params_to_distributions(
             experience, self.experience_spec)
         experience = self._add_batch_info(experience, batch_info)
-<<<<<<< HEAD
-        experience = self.transform_experience(experience)
-=======
         if self._exp_replayer_type != "one_time":
             # The experience put in one_time replayer is already transformed
             # in unroll().
             experience = self.transform_experience(experience)
->>>>>>> e08001f5
         experience = self.preprocess_experience(experience)
         experience = self._clear_batch_info(experience)
         if self._processed_experience_spec is None:
