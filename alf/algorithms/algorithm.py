--- conflicted
+++ resolved
@@ -15,16 +15,12 @@
 
 from absl import logging
 import copy
-import json
-import os
-<<<<<<< HEAD
-import six
-=======
 from collections import OrderedDict
 from functools import wraps
 import itertools
-
->>>>>>> edf2d932
+import json
+import os
+import six
 import torch
 import torch.nn as nn
 from torch.nn.modules.module import _IncompatibleKeys
@@ -306,7 +302,6 @@
                                        self._predict_state_spec)
         return state
 
-<<<<<<< HEAD
     def get_initial_predict_state(self, batch_size):
         return common.zeros_from_spec(self._predict_state_spec, batch_size)
 
@@ -315,7 +310,7 @@
 
     def get_initial_train_step_state(self, batch_size):
         return common.zeros_from_spec(self._train_state_spec, batch_size)
-=======
+
     @common.add_method(nn.Module)
     def state_dict(self, destination=None, prefix='', visited=None):
         """Get state dictionary recursively, including both model state
@@ -550,7 +545,6 @@
                         '.', 1)[0]  # get the name of param/buffer/child
                     if input_name not in self._modules and input_name not in local_state:
                         unexpected_keys.append(key)
->>>>>>> edf2d932
 
     #------------- User need to implement the following functions -------
 
