# Copyright (c) 2019 Horizon Robotics. All Rights Reserved.
#
# Licensed under the Apache License, Version 2.0 (the "License");
# you may not use this file except in compliance with the License.
# You may obtain a copy of the License at
#
#      http://www.apache.org/licenses/LICENSE-2.0
#
# Unless required by applicable law or agreed to in writing, software
# distributed under the License is distributed on an "AS IS" BASIS,
# WITHOUT WARRANTIES OR CONDITIONS OF ANY KIND, either express or implied.
# See the License for the specific language governing permissions and
# limitations under the License.
"""Algorithm base class."""

from absl import logging
import copy
from collections import OrderedDict
from functools import wraps
import itertools
import json
import os
import six
import torch
import torch.nn as nn
from torch.nn.modules.module import _IncompatibleKeys, _addindent

import alf
from alf.data_structures import AlgStep, namedtuple, LossInfo
from alf.utils import common
from alf.utils import tensor_utils


def _get_optimizer_params(optimizer: torch.optim.Optimizer):
    return set(sum([g['params'] for g in optimizer.param_groups], []))


def _flatten_module(module):
    if isinstance(module, nn.ModuleList):
        return sum(map(_flatten_module, module), [])
    elif isinstance(module, nn.ModuleDict):
        return sum(map(_flatten_module, module.values()), [])
    elif isinstance(module, nn.ParameterList):
        return list(module)
    elif isinstance(module, nn.ParameterDict):
        return list(module.values())
    else:
        # `module` is an nn.Module or nn.Parameter
        return [module]


class Algorithm(nn.Module):
    """Algorithm base class.

    Algorithm is a generic interface for supervised training algorithms.

    User needs to implement predict_step(), train_step() and
    calc_loss()/update_with_gradient().
    """

    def __init__(self,
                 train_state_spec=None,
                 rollout_state_spec=None,
                 predict_state_spec=None,
                 optimizer=None,
                 gradient_clipping=None,
                 clip_by_global_norm=False,
                 debug_summaries=False,
                 name="Algorithm"):
        """Create an Algorithm.

        Each algorithm can have a default optimimzer. By default, the parameters
        and/or modules under an algorithm are optimized by the default
        optimizer. One can also specify an optimizer for a set of parameters
        and/or modules using add_optimizer.

        A requirement for this optimizer structure to work is that there is no
        algorithm which is a submodule of a non-algorithm module. Currently,
        this is not checked by the framework. It's up to the user to make sure
        this is true.

        Args:
            train_state_spec (nested TensorSpec): for the network state of
                `train_step()`
            predict_state_spec (nested TensorSpec): for the network state of
                `predict_step()`. If None, it's assume to be same as rollout_state_spec
            optimizer (None|Optimizer): The default optimizer for
                training. See comments above for detail.
            gradient_clipping (float): If not None, serve as a positive threshold
            clip_by_global_norm (bool): If True, use tf.clip_by_global_norm to
                clip gradient. If False, use tf.clip_by_norm for each grad.
            debug_summaries (bool): True if debug summaries should be created.
            name (str): name of this algorithm.
        """
        super(Algorithm, self).__init__()

        self._name = name
        self._train_state_spec = train_state_spec
        if rollout_state_spec is not None:
            self._rollout_state_spec = rollout_state_spec
        else:
            self._rollout_state_spec = self._train_state_spec
        if predict_state_spec is not None:
            self._predict_state_spec = predict_state_spec
        else:
            self._predict_state_spec = self._rollout_state_spec

        self._is_rnn = len(alf.nest.flatten(train_state_spec)) > 0

        self._gradient_clipping = gradient_clipping
        self._clip_by_global_norm = clip_by_global_norm
        self._debug_summaries = debug_summaries
        self._default_optimizer = optimizer
        self._optimizers = []
        self._opt_keys = []
        self._module_to_optimizer = {}
        if optimizer:
            self._optimizers.append(optimizer)

    @property
    def name(self):
        """The name of this algorithm."""
        return self._name

    def add_optimizer(self, optimizer: torch.optim.Optimizer,
                      modules_and_params):
        """Add an optimizer

        Note that the modules and params contained in `modules_and_params`
        should still be the attributes of the algorithm (i.e., they can be
        retrieved in self.children() or self.parameters())

        Args:
            optimizer (Optimizer): optimizer
            modules_and_params (list of Module or Parameter): The modules and
                parameters to be optimized by `optimizer`
        """
<<<<<<< HEAD
        if optimizer is None:
            # handled by default optimizer
            return
=======
        assert optimizer is not None, "You shouldn't add a None optimizer!"
>>>>>>> f346cefa
        for module in modules_and_params:
            for m in _flatten_module(module):
                self._module_to_optimizer[m] = optimizer
        self._optimizers.append(optimizer)

    def _trainable_attributes_to_ignore(self):
        """Algorithms can overwrite this function to provide which class
        member names should be ignored when getting trainable variables, to
        avoid being assigned with multiple optimizers.

        For example, if in your algorithm you've created a member self._vars
        pointing to the variables of a module for some purpose, you can avoid
        assigning an optimizer to self._vars (because the module will be assigned
        with one) by doing:

            def _trainable_attributes_to_ignore(self):
                return ["_vars"]

        Returns:
            names (list[str]): a list of attribute names to ignore
        """
        return []

    def _get_children(self):
        children = []
        for name, module in self.named_children():
            if name in self._trainable_attributes_to_ignore():
                continue
            children.extend(_flatten_module(module))

        for name, param in self.named_parameters(recurse=False):
            if name in self._trainable_attributes_to_ignore():
                continue
            children.append(param)

        return children

    @property
    def default_optimizer(self):
        """Get the default optimizer for this algorithm."""
        return self._default_optimizer

    def _assert_no_cycle_or_duplicate(self):
        visited = set()
        to_be_visited = [self]
        while to_be_visited:
            node = to_be_visited.pop(0)
            visited.add(node)
            for child in node._get_children():
                assert child not in visited, (
                    "There is a cycle or duplicate in the "
                    "algorithm tree caused by '%s'" % child.name)
                if isinstance(child, Algorithm):
                    to_be_visited.append(child)

    def get_param_name(self, param):
        """Get the name of the parameter.

        Returns:
            string of the name if the parameter can be found.
            None if the parameter cannot be found.
        """
        return self._param_to_name.get(param)

    def _setup_optimizers(self):
        """Setup the param groups for optimizers.

        Returns:
            list of parameters not handled by any optimizers under this algorithm
        """
        self._assert_no_cycle_or_duplicate()
        self._param_to_name = {}

        for name, param in self.named_parameters():
            self._param_to_name[param] = name

        return self._setup_optimizers_()[0]

    def _setup_optimizers_(self):
        """Setup the param groups for optimizers.

        Returns:
            tuple of
                list of parameters not handled by any optimizers under this algorithm
                list of parameters not handled under this algorithm
        """
        default_optimizer = self.default_optimizer
        new_params = []
        handled = set()
        duplicate_error = "Parameter %s is handled by muliple optimizers."

        def _add_params_to_optimizer(params, opt):
            existing_params = _get_optimizer_params(opt)
            params = list(filter(lambda p: p not in existing_params, params))
            if params:
                opt.add_param_group({'params': params})

        for child in self._get_children():
            if child in handled:
                continue
            assert id(child) != id(self), "Child should not be self"
            handled.add(child)
            if isinstance(child, Algorithm):
                params, child_handled = child._setup_optimizers_()
                for m in child_handled:
                    assert m not in handled, duplicate_error % m
                    handled.add(m)
            elif isinstance(child, nn.Module):
                params = child.parameters()
            elif isinstance(child, nn.Parameter):
                params = [child]
            optimizer = self._module_to_optimizer.get(child, None)
            if optimizer is None:
                new_params.extend(params)
                if default_optimizer is not None:
                    self._module_to_optimizer[child] = default_optimizer
            else:
                _add_params_to_optimizer(params, optimizer)

        if default_optimizer is not None:
            _add_params_to_optimizer(new_params, default_optimizer)
            return [], handled
        else:
            return new_params, handled

    def optimizers(self, recurse=True):
        """Get all the optimizers used by this algorithm.

        Args:
            recurse (bool): If True, including all the sub-algorithms
        Returns:
            list of Optimizer
        """
        opts = copy.copy(self._optimizers)
        if recurse:
            for module in self.children():
                if isinstance(module, Algorithm):
                    opts.extend(module.optimizers())
        return opts

    def get_optimizer_info(self):
        """Return the optimizer info for all the modules in a string."""
        unhandled = self._setup_optimizers()

        optimizer_info = []
        if unhandled:
            optimizer_info.append(
                dict(
                    optimizer="None",
                    parameters=[self._param_to_name[p] for p in unhandled]))

        for optimizer in self.optimizers():
            parameters = _get_optimizer_params(optimizer)
            optimizer_info.append(
                dict(
                    optimizer=optimizer.__class__.__name__,
                    hypers=optimizer.defaults,
                    parameters=[self._param_to_name[p] for p in parameters]))
        json_pretty_str_info = json.dumps(obj=optimizer_info, indent=2)

        return json_pretty_str_info

    @property
    def predict_state_spec(self):
        """Returns the RNN state spec for predict_step()."""
        return self._predict_state_spec

    @property
    def rollout_state_spec(self):
        """Returns the RNN state spec for rollout_step()."""
        return self._rollout_state_spec

    @property
    def train_state_spec(self):
        """Returns the RNN state spec for train_step()."""
        return self._train_state_spec

    def convert_train_state_to_predict_state(self, state):
        """Convert RNN state for train_step() to RNN state for predict_step()."""
        alf.nest.assert_same_structure(self._train_state_spec,
                                       self._predict_state_spec)
        return state

    def get_initial_predict_state(self, batch_size):
        return common.zeros_from_spec(self._predict_state_spec, batch_size)

    def get_initial_rollout_state(self, batch_size):
        return common.zeros_from_spec(self._rollout_state_spec, batch_size)

    def get_initial_train_state(self, batch_size):
        return common.zeros_from_spec(self._train_state_spec, batch_size)

    @common.add_method(nn.Module)
    def state_dict(self, destination=None, prefix='', visited=None):
        """Get state dictionary recursively, including both model state
        and optimizers' state (if any). It can handle a number of special cases:
            1) graph with cycle: save all the states and avoid infinite loop
            2) parameter sharing: save only one copy of the shared module/param
            3) optimizers: save the optimizers for all the (sub-)algorithms

        Args:
            destination (OrderedDict): the destination for storing the state
            prefix (str): a string to be added before the name of the items
                (modules, params, algorithms etc) as the key used in the
                state dictionary
            visited (set): a set keeping track of the visited objects
        Returns:
            destination (OrderedDict): the dictionary including both model state
                and optimizers' state (if any)

        """

        if destination is None:
            destination = OrderedDict()
            destination._metadata = OrderedDict()
        destination._metadata[prefix[:-1]] = local_metadata = dict(
            version=self._version)

        if visited is None:
            if isinstance(self, Algorithm):
                self._setup_optimizers()
            visited = {self}

        self._save_to_state_dict(destination, prefix, visited)
        opts_dict = OrderedDict()
        for name, child in self._modules.items():
            if child is not None and child not in visited:
                visited.add(child)
                child.state_dict(
                    destination, prefix + name + '.', visited=visited)
        if isinstance(self, Algorithm):
            for i, opt in enumerate(self._optimizers):
                new_key = prefix + '_optimizers.%d' % i
                if new_key not in self._opt_keys:
                    self._opt_keys.append(new_key)
                opts_dict[self._opt_keys[i]] = opt.state_dict()

            destination.update(opts_dict)

        return destination

    def load_state_dict(self, state_dict, strict=True):
        """Load state dictionary for Algorithm

        Args:
            state_dict (dict): a dict containing parameters and
                persistent buffers.
            strict (bool, optional): whether to strictly enforce that the keys
                in :attr:`state_dict` match the keys returned by this module's
                :meth:`~torch.nn.Module.state_dict` function. Default: ``True``
            If 'strict=True', will keep lists of missing and unexpected keys and
            raise error when any of the lists is non-empty; if `strict=False`,
            missing/unexpected keys will be omitted and no error will be raised.
            ''
        Returns:
            ``NamedTuple`` with ``missing_keys`` and ``unexpected_keys`` fields:
                * **missing_keys** is a list of str containing the missing keys
                * **unexpected_keys** is a list of str containing the unexpected keys
        """
        self._setup_optimizers()

        missing_keys = []
        unexpected_keys = []
        error_msgs = []

        # copy state_dict so _load_from_state_dict can modify it
        metadata = getattr(state_dict, '_metadata', None)
        state_dict = state_dict.copy()
        if metadata is not None:
            state_dict._metadata = metadata

        def load(module, prefix='', visited=None):
            if visited is None:
                visited = {self}
            if isinstance(module, Algorithm):
                for i, opt in enumerate(module._optimizers):
                    opt_key = prefix + '_optimizers.%d' % i
                    if opt_key in state_dict:
                        opt.load_state_dict(state_dict[opt_key])
                        del state_dict[opt_key]
                    elif strict:
                        missing_keys.append(opt_key)

            for name, child in module._modules.items():
                if child is not None and child not in visited:
                    visited.add(child)
                    load(child, prefix + name + '.', visited=visited)

            local_metadata = {} if metadata is None else metadata.get(
                prefix[:-1], {})
            module._load_from_state_dict(state_dict, prefix, local_metadata,
                                         True, missing_keys, unexpected_keys,
                                         error_msgs, visited)

        load(self)

        if strict:
            if len(unexpected_keys) > 0:
                error_msgs.insert(
                    0, 'Unexpected key(s) in state_dict: {}. '.format(
                        ', '.join('"{}"'.format(k) for k in unexpected_keys)))
            if len(missing_keys) > 0:
                error_msgs.insert(
                    0, 'Missing key(s) in state_dict: {}. '.format(', '.join(
                        '"{}"'.format(k) for k in missing_keys)))

        if len(error_msgs) > 0:
            raise RuntimeError(
                'Error(s) in loading state_dict for {}:\n\t{}'.format(
                    self.__class__.__name__, "\n\t".join(error_msgs)))
        return _IncompatibleKeys(missing_keys, unexpected_keys)

    @common.add_method(nn.Module)
    def _save_to_state_dict(self, destination, prefix, visited=None):
        r"""Saves module state to `destination` dictionary, containing a state
        of the module, but not its descendants. This is called on every
        submodule in :meth:`~torch.nn.Module.state_dict`.
        In rare cases, subclasses can achieve class-specific behavior by
        overriding this method with custom logic.
        Arguments:
            destination (dict): a dict where state will be stored
            prefix (str): the prefix for parameters and buffers used in this
                module
            visited (set): a set keeping track of the visited objects
        """
        if visited is None:
            visited = set()

        for name, param in self._parameters.items():
            if param is not None and param not in visited:
                visited.add(param)
                destination[prefix + name] = param.detach()
        for name, buf in self._buffers.items():
            if buf is not None and buf not in visited:
                visited.add(buf)
                destination[prefix + name] = buf.detach()

    @common.add_method(nn.Module)
    def _load_from_state_dict(self,
                              state_dict,
                              prefix,
                              local_metadata,
                              strict,
                              missing_keys,
                              unexpected_keys,
                              error_msgs,
                              visited=None):
        """Copies parameters and buffers from :attr:`state_dict` into only
        this module, but not its descendants. This is called on every submodule
        in :meth:`~torch.nn.Module.load_state_dict`. Metadata saved for this
        module in input :attr:`state_dict` is provided as :attr:`local_metadata`.
        For state dicts without metadata, :attr:`local_metadata` is empty.
        Subclasses can achieve class-specific backward compatible loading using
        the version number at `local_metadata.get("version", None)`.
        .. note::
            :attr:`state_dict` is not the same object as the input
            :attr:`state_dict` to :meth:`~torch.nn.Module.load_state_dict`. So
            it can be modified.
        Arguments:
            state_dict (dict): a dict containing parameters and
                persistent buffers.
            prefix (str): the prefix for parameters and buffers used in this
                module
            local_metadata (dict): a dict containing the metadata for this module.
                See
            strict (bool): whether to strictly enforce that the keys in
                :attr:`state_dict` with :attr:`prefix` match the names of
                parameters and buffers in this module; if 'strict=True',
                will keep a list of missing and unexpected keys
            missing_keys (list of str): if ``strict=True``, add missing keys to
                this list
            unexpected_keys (list of str): if ``strict=True``, add unexpected
                keys to this list
            error_msgs (list of str): error messages should be added to this
                list, and will be reported together in
                :meth:`~torch.nn.Module.load_state_dict`
            visited (set): a set keeping track of the visited objects
        """
        if visited is None:
            visited = set()

        for hook in self._load_state_dict_pre_hooks.values():
            hook(state_dict, prefix, local_metadata, strict, missing_keys,
                 unexpected_keys, error_msgs)

        local_name_params = itertools.chain(self._parameters.items(),
                                            self._buffers.items())
        local_state = {k: v for k, v in local_name_params if v is not None}

        for name, param in local_state.items():
            if param is not None and param not in visited:
                visited.add(param)
            else:
                continue
            key = prefix + name
            if key in state_dict:
                input_param = state_dict[key]

                # Backward compatibility: loading 1-dim tensor from 0.3.* to version 0.4+
                if len(param.shape) == 0 and len(input_param.shape) == 1:
                    input_param = input_param[0]

                if input_param.shape != param.shape:
                    # local shape should match the one in checkpoint
                    error_msgs.append(
                        'size mismatch for {}: copying a param with shape {} from checkpoint, '
                        'the shape in current model is {}.'.format(
                            key, input_param.shape, param.shape))
                    continue

                try:
                    with torch.no_grad():
                        param.copy_(input_param)
                except Exception as ex:
                    error_msgs.append(
                        'While copying the parameter named "{}", '
                        'whose dimensions in the model are {} and '
                        'whose dimensions in the checkpoint are {}, '
                        'an exception occured : {}.'.format(
                            key, param.size(), input_param.size(), ex.args))
            elif strict:
                missing_keys.append(key)

        if strict:
            for key in state_dict.keys():
                if key.startswith(prefix):
                    input_name = key[len(prefix):]
                    input_name = input_name.split(
                        '.', 1)[0]  # get the name of param/buffer/child
                    if input_name not in self._modules and input_name not in local_state:
                        unexpected_keys.append(key)

    @common.add_method(nn.Module)
    def __repr__(self):
        return self._repr()

    @common.add_method(nn.Module)
    def _repr(self, visited=None):
        """Adapted from __repr__() in torch/nn/modules/module.nn. to handle cycles"""

        if visited is None:
            visited = [self]

        # We treat the extra repr like the sub-module, one item per line
        extra_lines = []
        extra_repr = self.extra_repr()
        # empty string will be split into list ['']
        if extra_repr:
            extra_lines = extra_repr.split('\n')
        child_lines = []
        for key, module in self._modules.items():
            if module in visited:
                continue
            visited.append(module)
            if isinstance(module, nn.Module):
                mod_str = module._repr(visited)
            else:
                mod_str = repr(module)
            mod_str = _addindent(mod_str, 2)
            child_lines.append('(' + key + '): ' + mod_str)
        lines = extra_lines + child_lines

        main_str = self._get_name() + '('
        if lines:
            # simple one-liner info, which most builtin Modules will use
            if len(extra_lines) == 1 and not child_lines:
                main_str += extra_lines[0]
            else:
                main_str += '\n  ' + '\n  '.join(lines) + '\n'

        main_str += ')'
        return main_str

    #------------- User need to implement the following functions -------

    # Subclass may override predict_step() for more efficient implementation
    def predict_step(self, inputs, state=None):
        """Predict for one step of inputs.

        Args:
            inputs (nested Tensor): inputs for prediction
            state (nested Tensor): network state (for RNN)

        Returns:
            AlgStep
                output (nested Tensor): prediction result
                state (nested Tensor): should match `predict_state_spec`
        """
        algorithm_step = self.rollout_step(inputs, state)
        return algorithm_step._replace(info=None)

    def rollout_step(self, inputs, state=None):
        """Rollout for one step of inputs.

        Args:
            inputs (nested Tensor): inputs for prediction
            state (nested Tensor): network state (for RNN)

        Returns:
            AlgStep
                output (nested Tensor): prediction result
                state (nested Tensor): should match `rollout_state_spec`
        """
        algorithm_step = self.train_step(inputs, state)
        return algorithm_step._replace(info=None)

    def train_step(self, inputs, state=None):
        """Perform one step of training computation.

        It is called to generate actions for every environment step.
        It also needs to generate necessary information for training.

        Args:
            inputs (nested Tensor): inputs for train
            state (nested Tensor): consistent with train_state_spec

        Returns:
            AlgStep
                output (nested Tensor): predict outputs
                state (nested Tensor): should match `train_state_spec`
                info (nested Tensor): information for training. If this is
                    LossInfo, calc_loss() in Algorithm can be used. Otherwise,
                    the user needs to override calc_loss() to calculate loss or
                    override update_with_gradient() to do customized training.
        """
        return AlgStep()

    # Subclass may override update_with_gradient() to allow customized training
    def update_with_gradient(self, loss_info, valid_masks=None, weight=1.0):
        """Complete one iteration of training.

        Update parameters using the gradient with respect to `loss_info`.

        Args:
            loss_info (LossInfo): loss with shape (T, B) (except for
                `loss_info.scalar_loss`)
            valid_masks (tf.Tensor): masks indicating which samples are valid.
                shape=(T, B), dtype=tf.float32
            weight (float): weight for this batch. Loss will be multiplied with
                this weight before calculating gradient
        Returns:
            loss_info (LossInfo): loss information
            params (list[(name, Parameter)]): list of parameters being updated.
        """
        if valid_masks is not None:
            loss_info = alf.nest.map_structure(
                lambda l: torch.mean(l * valid_masks)
                if len(l.shape) == 2 else l, loss_info)
        else:
            loss_info = alf.nest.map_structure(lambda l: torch.mean(l),
                                               loss_info)
        if isinstance(loss_info.scalar_loss, torch.Tensor):
            assert len(loss_info.scalar_loss.shape) == 0
            loss_info = loss_info._replace(
                loss=loss_info.loss + loss_info.scalar_loss)
        loss = weight * loss_info.loss

        unhandled = self._setup_optimizers()
        assert not unhandled, ("Some modules/parameters do not have optimizer"
                               ": %s" % unhandled)
        optimizers = self.optimizers()
        for optimizer in optimizers:
            optimizer.zero_grad()

        loss.backward()

        all_params = []
        for i, optimizer in enumerate(optimizers):
            params = []
            for param_group in optimizer.param_groups:
                params.extend(param_group['params'])
            all_params.extend(params)
            if self._gradient_clipping is not None:
                grads = alf.nest.map_structure(lambda p: p.grad, params)
                if self._clip_by_global_norm:
                    _, global_norm = tensor_utils.clip_by_global_norm(
                        grads, self._gradient_clipping, in_place=True)
                    if alf.summary.should_record_summaries():
                        alf.summary.scalar("global_grad_norm/%s" % i,
                                           global_norm)
                else:
                    tensor_utils.clip_by_norms(
                        grads, self._gradient_clipping, in_place=True)
            optimizer.step()

        all_params = [(self._param_to_name[p], p) for p in all_params]
        return loss_info, all_params

    def after_update(self, training_info):
        """Do things after complete one gradient update (i.e. update_with_gradient())

        Args:
            training_info (nested Tensor): information collected for training.
                It is batched from each `info` returned by `rollout_step()` or
                `train_step()`
        Returns:
            None
        """
        pass

    # Subclass may override calc_loss() to allow more sophisticated loss
    def calc_loss(self, training_info):
        """Calculate the loss at each step for each sample.

        Args:
            training_info (nested Tensor): information collected for training.
                It is batched from each `info` returned by `train_step()`
        Returns:
            loss_info (LossInfo): loss at each time step for each sample in the
                batch. The shapes of the tensors in loss_info should be (T, B)
        """
        assert isinstance(training_info, LossInfo), (
            "training_info returned by"
            " train_step() should be LossInfo. Otherwise you need override"
            " calc_loss() to generate LossInfo from training_info")
        return training_info<|MERGE_RESOLUTION|>--- conflicted
+++ resolved
@@ -135,13 +135,7 @@
             modules_and_params (list of Module or Parameter): The modules and
                 parameters to be optimized by `optimizer`
         """
-<<<<<<< HEAD
-        if optimizer is None:
-            # handled by default optimizer
-            return
-=======
         assert optimizer is not None, "You shouldn't add a None optimizer!"
->>>>>>> f346cefa
         for module in modules_and_params:
             for m in _flatten_module(module):
                 self._module_to_optimizer[m] = optimizer
