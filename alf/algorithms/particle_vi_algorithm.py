# Copyright (c) 2020 Horizon Robotics and ALF Contributors. All Rights Reserved.
#
# Licensed under the Apache License, Version 2.0 (the "License");
# you may not use this file except in compliance with the License.
# You may obtain a copy of the License at
#
#      http://www.apache.org/licenses/LICENSE-2.0
#
# Unless required by applicable law or agreed to in writing, software
# distributed under the License is distributed on an "AS IS" BASIS,
# WITHOUT WARRANTIES OR CONDITIONS OF ANY KIND, either express or implied.
# See the License for the specific language governing permissions and
# limitations under the License.
"""A generic generator."""

import gin
import numpy as np
import torch

import alf
from alf.algorithms.algorithm import Algorithm
from alf.algorithms.mi_estimator import MIEstimator
from alf.algorithms.generator import CriticAlgorithm
from alf.data_structures import AlgStep, LossInfo, namedtuple
import alf.nest as nest
from alf.networks import Network, EncodingNetwork
from alf.tensor_specs import TensorSpec
from alf.utils import common, math_ops
from alf.utils.averager import AdaptiveAverager


@alf.configurable
class ParVIAlgorithm(Algorithm):
    """ParVIAlgorithm

    ParVIAlgorithm maintains a set of particles that keep chasing some target
    distribution. Two particle-based variational inference (par_vi) methods
    are implemented:

<<<<<<< HEAD
        1. Stein Variational Gradient Descent (SVGD):
           Liu, Qiang, and Dilin Wang. "Stein Variational Gradient Descent: 
           A General Purpose Bayesian Inference Algorithm." NIPS. 2016.
=======
    1. Stein Variational Gradient Descent (SVGD):

       Liu, Qiang, and Dilin Wang. "Stein Variational Gradient Descent:
       A General Purpose Bayesian Inference Algorithm." NIPS. 2016.
>>>>>>> c40c8011

    2. Wasserstein Particle-based VI with Smooth Functions (GFSF):

       Liu, Chang, et al. "Understanding and accelerating particle-based
       variational inference." International Conference on Machine Learning. 2019.
    """

    def __init__(self,
                 particle_dim,
                 num_particles=10,
                 entropy_regularization=1.,
                 par_vi="gfsf",
                 critic_input_dim=None,
                 critic_hidden_layers=(100, 100),
                 critic_l2_weight=10.,
                 critic_iter_num=2,
                 critic_use_bn=True,
                 critic_optimizer=None,
                 optimizer=None,
                 debug_summaries=False,
                 name="ParVIAlgorithm"):
        r"""Create a ParVIAlgorithm.

        Args:
            particle_dim (int): dimension of the particles.
            num_particles (int): number of particles.
            entropy_regularization (float): weight of the repulsive term in par_vi.
            par_vi (string): par_vi methods, options are [``svgd``, ``gfsf``, ``None``],

                * svgd: empirical expectation of SVGD is evaluated by reusing
                  the same batch of particles.
                * gfsf: wasserstein gradient flow with smoothed functions. It
                  involves a kernel matrix inversion, so computationally more
                  expensive, but in some cases the convergence seems faster
                  than svgd approaches.
            critic_input_dim (int): dimension of critic input, used for ``minmax``.
            critic_hidden_layers (tuple): sizes of hidden layers of the critic,
                used for ``minmax``.
            critic_l2_weight (float): weight of L2 regularization in training
                the critic, used for ``minmax``.
            critic_iter_num (int): number of critic updates for each generator
                train_step, used for ``minmax``.
            critic_use_bn (book): whether use batch norm for each layers of the
                critic, used for ``minmax``.
            critic_optimizer (torch.optim.Optimizer): Optimizer for training the
                critic, used for ``minmax``.
 
            optimizer (torch.optim.Optimizer): (optional) optimizer for training
            name (str): name of this generator
        """
        super().__init__(
            optimizer=optimizer, debug_summaries=debug_summaries, name=name)
        self._particle_dim = particle_dim
        self._num_particles = num_particles
        self._entropy_regularization = entropy_regularization
        self._particles = None
        self._par_vi = par_vi
        if par_vi == 'gfsf':
            self._grad_func = self._gfsf_grad
        elif par_vi == 'svgd':
            self._grad_func = self._svgd_grad
        elif par_vi == 'minmax':
            self._grad_func = self._minmax_grad
            if critic_input_dim is None:
                critic_input_dim = particle_dim
            self._critic_iter_num = critic_iter_num
            self._critic_l2_weight = critic_l2_weight
            if critic_optimizer is None:
                critic_optimizer = alf.optimizers.Adam(lr=1e-3)
            self._critic = CriticAlgorithm(
                TensorSpec(shape=(critic_input_dim, )),
                hidden_layers=critic_hidden_layers,
                use_bn=critic_use_bn,
                optimizer=critic_optimizer)
        elif par_vi == None:
            self._grad_func = self._ml_grad
        else:
            raise ValueError("Unsupported par_vi method: %s" % par_vi)

        self._kernel_width_averager = AdaptiveAverager(
            tensor_spec=TensorSpec(shape=()))

        self._particles = torch.nn.Parameter(
            torch.randn(num_particles, particle_dim, requires_grad=True))

    @property
    def num_particles(self):
        return self._num_particles

    @property
    def particles(self):
        return self._particles

    def predict_step(self, state=None):
        """Generate outputs given inputs.

        Args:
            state: not used

        Returns:
            AlgStep:
            - output (Tensor): shape is ``[num_particles, output_dim]``
            - state: not used
        """
        return AlgStep(output=self.particles, state=(), info=())

    def train_step(self,
                   loss_func,
                   transform_func=None,
                   entropy_regularization=None,
                   loss_mask=None,
                   state=None):
        """
        Args:
            loss_func (Callable): loss_func(loss_inputs) returns a Tensor or
                namedtuple of tensors with field `loss`, which is a Tensor of
                shape [num_particles] a loss term for optimizing the generator.
            transform_func (Callable): tranform functoin on particles. Used in
                function value based par_vi, where each particle represents
                parameters of a neural network function. It is call by
                transform_func(particles) which returns the following,

                * outputs: outputs of network parameterized by particles evaluated
                  on predifined training batch.
                * extra_outputs: outputs of network parameterized by particles
                  evaluated on additional sampled data.
            entropy_regularization (float): weight of the repulsive term in par_vi.
                If None, use self._entropy_regularization.
            loss_mask (Tensor): mask indicating which samples are valid for loss
                propagation.
            state: not used

        Returns:
            AlgStep:
            - output (Tensor): shape is ``[num_particles, dim]``
            - state: not used
            - info (LossInfo): loss
        """
        if entropy_regularization is None:
            entropy_regularization = self._entropy_regularization
        loss, loss_propagated = self._grad_func(
            self.particles, loss_func, entropy_regularization, transform_func)
        if loss_mask is not None:
            loss_propagated = loss_propagated * loss_mask

        return AlgStep(
            output=self.particles,
            state=(),
            info=LossInfo(loss=loss_propagated, extra=loss))

    def _kernel_width(self, dist):
        """Update kernel_width averager and get latest kernel_width. """
        if dist.ndim > 1:
            dist = torch.sum(dist, dim=-1)
            assert dist.ndim == 1, "dist must have dimension 1 or 2."
        width, _ = torch.median(dist, dim=0)
        width = width / np.log(len(dist))
        self._kernel_width_averager.update(width)

        return self._kernel_width_averager.get()

    def _rbf_func(self, x, y=None):
        r"""
        Compute the rbf kernel and its gradient w.r.t. first entry
        :math:`K(x, y), \nabla_x K(x, y)`, used by svgd_grad.

        Args:
<<<<<<< HEAD
            x (Tensor): set of N particles, shape (Nx x W), where W is the 
                dimension of each particle
            y (Tensor): set of N particles, shape (Ny x W), where W is the 
                dimension of each particle. If y is None, treat y=x. 
=======
            x (Tensor): set of N particles, shape (Nx x W), where W is the
                dimenseion of each particle
            y (Tensor): set of N particles, shape (Ny x W), where W is the
                dimenseion of each particle. If y is None, treat y=x.
>>>>>>> c40c8011

        Returns:
            :math:`K(x, y)` (Tensor): the RBF kernel of shape (Nx x Ny)
            :math:`\nabla_x K(x, y)` (Tensor): the derivative of RBF kernel of shape (Nx x Ny x W)

        """
        Nx, Dx = x.shape
        if y is None:
            y = x
        else:
            Ny, Dy = y.shape
            assert Dx == Dy
        diff = x.unsqueeze(1) - y.unsqueeze(0)  # [Nx, Ny, W]
        dist_sq = torch.sum(diff**2, -1)  # [Nx, Ny]
        h, _ = torch.median(dist_sq.view(-1), dim=0)
        if h == 0.:
            h = torch.ones_like(h)
        else:
            h = h / max(np.log(Nx), 1.)

        kappa = torch.exp(-dist_sq / h)  # [Nx, Ny]
        kappa_grad = -2 * kappa.unsqueeze(-1) * diff / h  # [Nx, Ny, W]
        return kappa, kappa_grad

    def _score_func(self, x, alpha=1e-5):
        r"""
        Compute the stein estimator of the score function
        :math:`\nabla\log q = -(K + \alpha I)^{-1}\nabla K`,
        used by gfsf_grad.

        Args:
            x (Tensor): set of N particles, shape (N x D), where D is the
                dimenseion of each particle
            alpha (float): weight of regularization for inverse kernel
                this parameter turns out to be crucial for convergence.

        Returns:
            :math:`\nabla\log q` (Tensor): the score function of shape (N x D)

        """
        N, D = x.shape
        diff = x.unsqueeze(1) - x.unsqueeze(0)  # [N, N, D]
        dist_sq = torch.sum(diff**2, -1)  # [N, N]
        h, _ = torch.median(dist_sq.view(-1), dim=0)
        if h == 0.:
            h = torch.ones_like(h)
        else:
            h = h / max(np.log(N), 1.)

        kappa = torch.exp(-dist_sq / h)  # [N, N]
        kappa_inv = torch.inverse(kappa + alpha * torch.eye(N))  # [N, N]
        kappa_grad = -2 * kappa.unsqueeze(-1) * diff / h  # [N, N, D]
        kappa_grad = kappa_grad.sum(0)  # [N, D]

        return kappa_inv @ kappa_grad

    def _ml_grad(self,
                 particles,
                 loss_func,
                 entropy_regularization=None,
                 transform_func=None):
        if transform_func is not None:
            particles, extra_particles, _ = transform_func(particles)
            aug_particles = torch.cat([particles, extra_particles], dim=-1)
        else:
            aug_particles = particles
        loss_inputs = particles
        loss = loss_func(loss_inputs)
        if isinstance(loss, tuple):
            neglogp = loss.loss
        else:
            neglogp = loss
        grad = torch.autograd.grad(neglogp.sum(), loss_inputs)[0]
        loss_propagated = torch.sum(grad.detach() * particles, dim=-1)

        return loss, loss_propagated

    def _svgd_grad(self,
                   particles,
                   loss_func,
                   entropy_regularization,
                   transform_func=None):
        """
        Compute particle gradients via SVGD, empirical expectation
        evaluated using the all particles.
        """
        if transform_func is not None:
            particles, extra_particles = transform_func(particles)
            aug_particles = torch.cat([particles, extra_particles], dim=-1)
        else:
            aug_particles = particles
        loss_inputs = particles
        loss = loss_func(loss_inputs)
        if isinstance(loss, tuple):
            neglogp = loss.loss
        else:
            neglogp = loss
        loss_grad = torch.autograd.grad(neglogp.sum(),
                                        loss_inputs)[0]  # [N, D]

        # [N, N], [N, N, D]
        kernel_weight, kernel_grad = self._rbf_func(aug_particles.detach())
        kernel_logp = torch.matmul(kernel_weight, loss_grad) / (
            self.num_particles)  # [N, D]

        loss_prop_kernel_logp = torch.sum(
            kernel_logp.detach() * particles, dim=-1)
        loss_prop_kernel_grad = torch.sum(
            -entropy_regularization * kernel_grad.mean(0).detach() *
            aug_particles,
            dim=-1)
        loss_propagated = loss_prop_kernel_logp + loss_prop_kernel_grad

        return loss, loss_propagated

    def _gfsf_grad(self,
                   particles,
                   loss_func,
                   entropy_regularization,
                   transform_func=None):
        """Compute particle gradients via GFSF (Stein estimator). """
        if transform_func is not None:
            particles, extra_particles = transform_func(particles)
            aug_particles = torch.cat([particles, extra_particles], dim=-1)
        else:
            aug_particles = particles
        score_inputs = aug_particles.detach()
        loss_inputs = particles
        loss = loss_func(loss_inputs)
        if isinstance(loss, tuple):
            neglogp = loss.loss
        else:
            neglogp = loss
        loss_grad = torch.autograd.grad(neglogp.sum(), particles)[0]  # [N, D]
        logq_grad = self._score_func(score_inputs) * entropy_regularization

        loss_prop_neglogp = torch.sum(loss_grad.detach() * particles, dim=-1)
        loss_prop_logq = torch.sum(-logq_grad.detach() * aug_particles, dim=-1)
        loss_propagated = loss_prop_neglogp + loss_prop_logq

        return loss, loss_propagated

    def _jacobian_trace(self, fx, x):
        """Hutchinson's trace Jacobian estimator O(1) call to autograd,
            used by ``minmax`` method"""
        assert fx.shape[-1] == x.shape[-1], (
            "Jacobian is not square, no trace defined.")
        eps = torch.randn_like(fx)
        jvp = torch.autograd.grad(
            fx, x, grad_outputs=eps, retain_graph=True, create_graph=True)[0]
        tr_jvp = torch.einsum('bi,bi->b', jvp, eps)
        return tr_jvp

    def _critic_train_step(self, inputs, loss_func, entropy_regularization=1.):
        """
        Compute the loss for critic training.
        """
        loss = loss_func(inputs)
        if isinstance(loss, tuple):
            neglogp = loss.loss
        else:
            neglogp = loss
        loss_grad = torch.autograd.grad(neglogp.sum(), inputs)[0]  # [N, D]
        outputs = self._critic.predict_step(inputs).output
        tr_gradf = self._jacobian_trace(outputs, inputs)  # [N]

        f_loss_grad = (loss_grad.detach() * outputs).sum(1)  # [N]
        loss_stein = f_loss_grad - entropy_regularization * tr_gradf  # [N]

        l2_penalty = (outputs * outputs).sum(1).mean() * self._critic_l2_weight
        critic_loss = loss_stein.mean() + l2_penalty

        return critic_loss

    def _minmax_grad(self,
                     particles,
                     loss_func,
                     entropy_regularization,
                     transform_func=None):
        """
        Compute particle gradients via minmax svgd (Fisher Neural Sampler). 
        """
        if transform_func is not None:
            aug_particles, extra_particles = transform_func(particles)
        else:
            aug_particles = particles

        for i in range(self._critic_iter_num):
            critic_inputs = aug_particles.detach().clone()
            critic_inputs.requires_grad = True

            critic_loss = self._critic_train_step(critic_inputs, loss_func,
                                                  entropy_regularization)
            self._critic.update_with_gradient(LossInfo(loss=critic_loss))

        loss_inputs = aug_particles
        loss = loss_func(loss_inputs.detach())
        critic_outputs = self._critic.predict_step(
            aug_particles.detach()).output
        loss_propagated = torch.sum(
            -critic_outputs.detach() * aug_particles, dim=-1)

        return loss, loss_propagated<|MERGE_RESOLUTION|>--- conflicted
+++ resolved
@@ -37,16 +37,10 @@
     distribution. Two particle-based variational inference (par_vi) methods
     are implemented:
 
-<<<<<<< HEAD
-        1. Stein Variational Gradient Descent (SVGD):
-           Liu, Qiang, and Dilin Wang. "Stein Variational Gradient Descent: 
-           A General Purpose Bayesian Inference Algorithm." NIPS. 2016.
-=======
     1. Stein Variational Gradient Descent (SVGD):
 
        Liu, Qiang, and Dilin Wang. "Stein Variational Gradient Descent:
        A General Purpose Bayesian Inference Algorithm." NIPS. 2016.
->>>>>>> c40c8011
 
     2. Wasserstein Particle-based VI with Smooth Functions (GFSF):
 
@@ -214,17 +208,10 @@
         :math:`K(x, y), \nabla_x K(x, y)`, used by svgd_grad.
 
         Args:
-<<<<<<< HEAD
-            x (Tensor): set of N particles, shape (Nx x W), where W is the 
-                dimension of each particle
-            y (Tensor): set of N particles, shape (Ny x W), where W is the 
-                dimension of each particle. If y is None, treat y=x. 
-=======
             x (Tensor): set of N particles, shape (Nx x W), where W is the
                 dimenseion of each particle
             y (Tensor): set of N particles, shape (Ny x W), where W is the
                 dimenseion of each particle. If y is None, treat y=x.
->>>>>>> c40c8011
 
         Returns:
             :math:`K(x, y)` (Tensor): the RBF kernel of shape (Nx x Ny)
