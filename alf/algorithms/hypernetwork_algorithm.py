# Copyright (c) 2020 Horizon Robotics and ALF Contributors. All Rights Reserved.
#
# Licensed under the Apache License, Version 2.0 (the "License");
# you may not use this file except in compliance with the License.
# You may obtain a copy of the License at
#
#      http://www.apache.org/licenses/LICENSE-2.0
#
# Unless required by applicable law or agreed to in writing, software
# distributed under the License is distributed on an "AS IS" BASIS,
# WITHOUT WARRANTIES OR CONDITIONS OF ANY KIND, either express or implied.
# See the License for the specific language governing permissions and
# limitations under the License.
"""HyperNetwork algorithm."""

from absl import logging
import functools
import gin
import math
import numpy as np
import torch
import torch.nn.functional as F
from typing import Callable

import alf
from alf.algorithms.algorithm import Algorithm
from alf.algorithms.config import TrainerConfig
from alf.data_structures import AlgStep, LossInfo, namedtuple
from alf.algorithms.generator import Generator
from alf.networks import EncodingNetwork, ParamNetwork
from alf.tensor_specs import TensorSpec
from alf.utils import common, math_ops, summary_utils
from alf.utils.summary_utils import record_time
from alf.utils.sl_utils import classification_loss, regression_loss, auc_score
from alf.utils.sl_utils import predict_dataset


@alf.configurable
class HyperNetwork(Algorithm):
    """HyperNetwork

    HyperNetwork algorithm maintains a generator that generates a set of
    parameters for a predefined neural network from a random noise input.
    It is based on the following work:

    https://github.com/neale/HyperGAN

    Ratzlaff and Fuxin. "HyperGAN: A Generative Model for Diverse,
    Performant Neural Networks." International Conference on Machine Learning. 2019.

    Major differences versus the original paper are:

    * A single generator that generates parameters for all network layers.

    * Remove the mixer and the discriminator.

    * The generator is trained with Amortized particle-based variational
      inference (ParVI) methods, please refer to generator.py for details.

    """

    def __init__(self,
                 data_creator=None,
                 input_tensor_spec=None,
                 output_dim=None,
                 use_bias_for_last_layer=True,
                 conv_layer_params=None,
                 fc_layer_params=None,
                 activation=torch.relu_,
                 last_activation=alf.math.identity,
                 noise_dim=32,
                 hidden_layers=(64, 64),
                 use_fc_bn=False,
                 num_particles=10,
                 entropy_regularization=1.,
                 critic_hidden_layers=(100, 100),
                 critic_iter_num=2,
                 critic_l2_weight=10.,
                 function_vi=False,
                 function_bs=None,
                 function_extra_bs_ratio=0.1,
                 function_extra_bs_sampler='uniform',
                 function_extra_bs_std=1.,
                 loss_type="classification",
                 voting="soft",
                 par_vi="svgd",
                 critic_optimizer=None,
                 optimizer=None,
                 logging_network=False,
                 logging_training=False,
                 logging_evaluate=False,
                 config: TrainerConfig = None,
                 name="HyperNetwork"):
        """
        Args:
            data_creator (Callable): called as ``data_creator()`` to get a tuple
                of ``(train_dataloader, test_dataloader)``
            input_tensor_spec (nested TensorSpec): the (nested) tensor spec of
                the input. If nested, then ``preprocessing_combiner`` must not be
                None. It must be provided if ``data_creator`` is not provided.
            output_dim (int): dimension of the output of the generated network.
                It must be provided if ``data_creator`` is not provided.
            use_bias_for_last_layer (bool): whether use bias for the last layer
            conv_layer_params (tuple[tuple]): a tuple of tuples where each
                tuple takes a format
                ``(filters, kernel_size, strides, padding, pooling_kernel)``,
                where ``padding`` and ``pooling_kernel`` are optional.
            fc_layer_params (tuple[tuple]): a tuple of tuples where each tuple
                takes a format ``(FC layer sizes. use_bias)``, where
                ``use_bias`` is optional.
            activation (nn.functional): activation used for all the layers but
                the last layer.
            last_activation (nn.functional): activation function of the last layer.
            noise_dim (int): dimension of noise
            hidden_layers (tuple): size of hidden layers.
            use_fc_bn (bool): whether use batnch normalization for fc layers.
            num_particles (int): number of sampling particles
            entropy_regularization (float): weight for par_vi repulsive term. 

<<<<<<< HEAD
            critic_hidden_layers (tuple): sizes of critic hidden layeres. 
                Used for ``minmax`` method. 
            critic_iter_num (int): number of iterations to train critic per
                training step. Used for ``minmax`` method. 
            critic_l2_weight (float): weight of l2 regularization used for 
                training the critic. Used for ``minmax`` method. 
=======
            critic_optimizer (torch.optim.Optimizer): the optimizer for training critic.
            critic_hidden_layers (tuple): sizes of critic hidden layeres.
>>>>>>> 6ff31512

            function_vi (bool): whether to use funciton value based par_vi, current
                supported by [``svgd2``, ``svgd3``, ``gfsf``].
            function_bs (int): mini batch size for par_vi training.
                Needed for critic initialization when function_vi is True.
            function_extra_bs_ratio (float): ratio of extra sampled batch size
                w.r.t. the function_bs.
            function_extra_bs_sampler (str): type of sampling method for extra
                training batch, types are [``uniform``, ``normal``].
            function_extra_bs_std (float): std of the normal distribution for
                sampling extra training batch when using normal sampler.

            loss_type (str): loglikelihood type for the generated functions,
                types are [``classification``, ``regression``]
            voting (str): types of voting results from sampled functions,
                types are [``soft``, ``hard``]
            par_vi (str): types of particle-based methods for variational inference,
                types are [``svgd``, ``svgd2``, ``svgd3``, ``gfsf``, ``minmax``],

                * svgd: empirical expectation of SVGD is evaluated by a single
                  resampled particle. The main benefit of this choice is it
                  supports conditional case, while all other options do not.
                * svgd2: empirical expectation of SVGD is evaluated by splitting
                  half of the sampled batch. It is a trade-off between
                  computational efficiency and convergence speed.
                * svgd3: empirical expectation of SVGD is evaluated by
                  resampled particles of the same batch size. It has better
                  convergence but involves resampling, so less efficient
                  computaionally comparing with svgd2.
                * gfsf: wasserstein gradient flow with smoothed functions. It
                  involves a kernel matrix inversion, so computationally most
                  expensive, but in some case the convergence seems faster
                  than svgd approaches.
                * minmax: Fisher Neural Sampler, optimal descent direction of
                  the Stein discrepancy is solved by an inner optimization
                  procedure in the space of L2 neural networks.
            critic_optimizer (torch.optim.Optimizer): The optimizer for training
                critic network
            optimizer (torch.optim.Optimizer): The optimizer for training generator.
            logging_network (bool): whether logging the archetectures of networks.
            logging_training (bool): whether logging loss and acc during training.
            logging_evaluate (bool): whether logging loss and acc of evaluate.
            config (TrainerConfig): configuration for training
            name (str):
        """
        super().__init__(optimizer=optimizer, name=name)
        if data_creator is not None:
            trainset, testset = data_creator()
            self.set_data_loader(trainset, testset)
            input_tensor_spec = TensorSpec(shape=trainset.dataset[0][0].shape)
            if hasattr(trainset.dataset, 'classes'):
                output_dim = len(trainset.dataset.classes)
            else:
                output_dim = len(trainset.dataset[0][1])
            input_tensor_spec = input_tensor_spec
        else:
            assert input_tensor_spec is not None and output_dim is not None, (
                "input_tensor_spec and output_dim needs to be provided if "
                "data_creator is not provided")
            self._train_loader = None
            self._test_loader = None

        last_layer_param = (output_dim, use_bias_for_last_layer)

        param_net = ParamNetwork(
            input_tensor_spec=input_tensor_spec,
            conv_layer_params=conv_layer_params,
            fc_layer_params=fc_layer_params,
            activation=activation,
            last_layer_param=last_layer_param,
            last_activation=last_activation)

        gen_output_dim = param_net.param_length
        noise_spec = TensorSpec(shape=(noise_dim, ))
        net = EncodingNetwork(
            noise_spec,
            fc_layer_params=hidden_layers,
            use_fc_bn=use_fc_bn,
            last_layer_size=gen_output_dim,
            last_activation=math_ops.identity,
            name="Generator")

        if logging_network:
            logging.info("Generated network")
            logging.info("-" * 68)
            logging.info(param_net)

            logging.info("Generator network")
            logging.info("-" * 68)
            logging.info(net)

        if par_vi == 'svgd':
            par_vi = 'svgd3'

        if function_vi:
            assert par_vi in ('svgd2', 'svgd3', 'gfsf'), (
                "Function_vi is not support for par_vi method: %s" % par_vi)
            assert function_bs is not None, (
                "Need to specify batch_size of function outputs.")
            assert function_extra_bs_sampler in ('uniform', 'normal'), (
                "Unsupported sampling type %s for extra training batch" %
                (function_extra_bs_sampler))
            self._function_extra_bs = math.ceil(
                function_bs * function_extra_bs_ratio)
            self._function_extra_bs_sampler = function_extra_bs_sampler
            self._function_extra_bs_std = function_extra_bs_std
            critic_input_dim = (
                function_bs + self._function_extra_bs) * last_layer_param[0]
        else:
            critic_input_dim = gen_output_dim

        self._generator = Generator(
            gen_output_dim,
            noise_dim=noise_dim,
            net=net,
            entropy_regularization=entropy_regularization,
            par_vi=par_vi,
            critic_input_dim=critic_input_dim,
            critic_hidden_layers=critic_hidden_layers,
            critic_iter_num=critic_iter_num,
            critic_l2_weight=critic_l2_weight,
            optimizer=None,
            critic_optimizer=critic_optimizer,
            name=name)

        self._param_net = param_net
        self._num_particles = num_particles
        self._entropy_regularization = entropy_regularization
        self._use_fc_bn = use_fc_bn
        self._loss_type = loss_type
        self._function_vi = function_vi
        self._logging_training = logging_training
        self._logging_evaluate = logging_evaluate
        self._config = config
        assert (voting in ['soft',
                           'hard']), ('voting only supports "soft" and "hard"')
        self._voting = voting
        if loss_type == 'classification':
            self._loss_func = classification_loss
            self._vote = self._classification_vote
        elif loss_type == 'regression':
            self._loss_func = regression_loss
            self._vote = self._regression_vote
        else:
            raise ValueError("Unsupported loss_type: %s" % loss_type)

    def set_data_loader(self,
                        train_loader,
                        test_loader=None,
                        outlier_data_loaders=None,
                        entropy_regularization=None):
        """Set data loadder for training and testing.

        Args:
            train_loader (torch.utils.data.DataLoader): training data loader
            test_loader (torch.utils.data.DataLoader): testing data loader
            outlier_data_loaders (tuple[torch.utils.data.DataLoader): 
                (trainloader, testloader) for outlier datasets
            entropy_regularization (float): weight for par_vi repulsive term. 
                If None, then self._entropy_regarization is used.
        """
        self._train_loader = train_loader
        self._test_loader = test_loader
        if entropy_regularization is not None:
            self._entropy_regularization = entropy_regularization

        if outlier_data_loaders is not None:
            assert isinstance(outlier_data_loaders, tuple), "outlier dataset "\
                "must be provided in the format (outlier_train, outlier_test)"
            self._outlier_train_loader = outlier_data_loaders[0]
            self._outlier_test_loader = outlier_data_loaders[1]
        else:
            self._outlier_train_loader = self._outlier_test_loader = None

    def set_num_particles(self, num_particles):
        """Set the number of particles to sample through one forward
        pass of the hypernetwork. """
        self._num_particles = num_particles

    @property
    def num_particles(self):
        """number of sampled particles. """
        return self._num_particles

    def sample_parameters(self, noise=None, num_particles=None, training=True):
        """Sample parameters for an ensemble of networks.

        Args:
            noise (Tensor): input noise to self._generator. Default is None.
            num_particles (int): number of sampled particles. Default is None.
                If both noise and num_particles are None, num_particles
                provided to the constructor will be used as batch_size for
                self._generator.
            training (bool): whether or not training self._generator

        Returns:
            ``AlgStep.output`` from ``predict_step`` of ``self._generator``
        """
        if noise is None and num_particles is None:
            num_particles = self.num_particles
        generator_step = self._generator.predict_step(
            noise=noise, batch_size=num_particles, training=training)
        return generator_step.output

    def predict_step(self, inputs, params=None, num_particles=None,
                     state=None):
        """Predict ensemble outputs for inputs using the hypernetwork model.

        Args:
            inputs (Tensor): inputs to the ensemble of networks.
            params (Tensor): parameters of the ensemble of networks,
                if None, will resample.
            num_particles (int): size of sampled ensemble. Default is None.
            state (None): not used.

        Returns:
            AlgStep:
            - output (Tensor): shape is
                ``[batch_size, self._param_net._output_spec.shape[0]]``
            - state (None): not used
        """
        if params is None:
            params = self.sample_parameters(num_particles=num_particles)
        self._param_net.set_parameters(params)
        outputs, _ = self._param_net(inputs)
        return AlgStep(output=outputs, state=(), info=())

    def train_iter(self, num_particles=None, state=None):
        """Perform one epoch (iteration) of training.

        Args:
            num_particles (int): number of sampled particles. Default is None.
            state (None): not used

        Return:
            mini_batch number
        """

        assert self._train_loader is not None, "Must set data_loader first."
        alf.summary.increment_global_counter()
        with record_time("time/train"):
            loss = 0.
            if self._loss_type == 'classification':
                avg_acc = []
            for batch_idx, (data, target) in enumerate(self._train_loader):
                data = data.to(alf.get_default_device())
                target = target.to(alf.get_default_device())
                alg_step = self.train_step((data, target),
                                           num_particles=num_particles,
                                           state=state)
                loss_info, params = self.update_with_gradient(alg_step.info)
                loss += loss_info.extra.generator.loss
                if self._loss_type == 'classification':
                    avg_acc.append(alg_step.info.extra.generator.extra)
        acc = None
        if self._loss_type == 'classification':
            acc = torch.as_tensor(avg_acc).mean() * 100
        if self._logging_training:
            if self._loss_type == 'classification':
                logging.info("Avg acc: {}".format(acc))
            logging.info("Cum loss: {}".format(loss))
        self.summarize_train(loss_info, params, cum_loss=loss, avg_acc=acc)
        return batch_idx + 1

    def train_step(self,
                   inputs,
                   num_particles=None,
                   entropy_regularization=None,
                   state=None):
        """Perform one batch of training computation.

        Args:
            inputs (nested Tensor): input training data.
            num_particles (int): number of sampled particles. Default is None,
                in which case self._num_particles will be used for batch_size
                of self._generator.
            entropy_regularization (float): weight for par_vi repulsive term. 
                If None, then self._entropy_regarization is used.
            state (None): not used

        Returns:
            ``train_step`` of ``self._generator``
        """
        if num_particles is None:
            num_particles = self._num_particles
        if entropy_regularization is None:
            entropy_regularization = self._entropy_regularization

        if self._function_vi:
            data, target = inputs
            return self._generator.train_step(
                inputs=None,
                loss_func=functools.partial(self._function_neglogprob,
                                            target.view(-1)),
                batch_size=num_particles,
                entropy_regularization=entropy_regularization,
                transform_func=functools.partial(self._function_transform,
                                                 data),
                state=())
        else:
            return self._generator.train_step(
                inputs=None,
                loss_func=functools.partial(self._neglogprob, inputs),
                batch_size=num_particles,
                entropy_regularization=entropy_regularization,
                state=())

    def _function_transform(self, data, params):
        """
        Transform the generator outputs to its corresponding function values
        evaluated on the training batch. Used when function_vi is True.

        Args:
            data (Tensor): training batch input.
            params: tensor params or tuple of tensors (params, extra_samples)
                - params: of shape ``[D]`` or ``[B, D]``, sampled outputs
                    from the generator
                - extra_samples: sampled extra data

        Returns:
            outputs (Tensor): outputs of param_net under params
                evaluated on data.
            density_outputs (Tensor): outputs of param_net under
                params evaluated on sampled extra data.
            extra_samples (Tensor): sampled extra data.
        """
        # sample extra data
        if isinstance(params, tuple):
            params, extra_samples = params
        else:
            sample = data[-self._function_extra_bs:]
            noise = torch.zeros_like(sample)
            if self._function_extra_bs_sampler == 'uniform':
                noise.uniform_(0., 1.)
            else:
                noise.normal_(mean=0., std=self._function_extra_bs_std)
            extra_samples = sample + noise

        num_particles = params.shape[0]
        self._param_net.set_parameters(params)
        aug_data = torch.cat([data, extra_samples], dim=0)
        aug_outputs, _ = self._param_net(aug_data)  # [B+b, P, D]

        outputs = aug_outputs[:data.shape[0]]  # [B, P, D]
        outputs = outputs.transpose(0, 1)
        outputs = outputs.view(num_particles, -1)  # [P, B * D]

        density_outputs = aug_outputs[-extra_samples.shape[0]:]  # [b, P, D]
        density_outputs = density_outputs.transpose(0, 1)
        density_outputs = density_outputs.view(num_particles, -1)

        return outputs, density_outputs, extra_samples

    def _function_neglogprob(self, targets, outputs):
        """
        Function computing negative log_prob loss for function outputs.
        Used when function_vi is True.

        Args:
            targets (Tensor): target values of the training batch.
            outputs (Tensor): function outputs to evaluate the loss.

        Returns:
            negative log_prob for outputs evaluated on current training batch.
        """
        num_particles = outputs.shape[0]
        targets = targets.unsqueeze(0).expand(num_particles, *targets.shape)

        return self._loss_func(outputs, targets)

    def _neglogprob(self, inputs, params):
        """
        Function computing negative log_prob loss for generator outputs.
        Used when function_vi is False.

        Args:
            inputs (Tensor): (data, target) of training batch.
            params (Tensor): generator outputs to evaluate the loss.

        Returns:
            negative log_prob for params evaluated on current training batch.
        """
        self._param_net.set_parameters(params)
        num_particles = params.shape[0]
        data, target = inputs
        output, _ = self._param_net(data)  # [B, P, D]
        target = target.unsqueeze(1).expand(*target.shape[:1], num_particles,
                                            *target.shape[1:])
        return self._loss_func(output, target)

    def evaluate(self, num_particles=None):
        """Evaluate on a randomly drawn ensemble.

        Args:
            num_particles (int): number of sampled particles.
                If None, then self.num_particles is used. 
        """

        assert self._test_loader is not None, "Must set test_loader first."
        logging.info("==> Begin testing")
        if self._use_fc_bn:
            self._generator.eval()
        params = self.sample_parameters(num_particles=num_particles)
        self._param_net.set_parameters(params)
        if self._use_fc_bn:
            self._generator.train()
        with record_time("time/test"):
            if self._loss_type == 'classification':
                test_acc = 0.
            test_loss = 0.
            for i, (data, target) in enumerate(self._test_loader):
                data = data.to(alf.get_default_device())
                target = target.to(alf.get_default_device())
                output, _ = self._param_net(data)  # [B, N, D]
                loss, extra = self._vote(output, target)
                if self._loss_type == 'classification':
                    test_acc += extra.item()
                test_loss += loss.loss.item()

        if self._loss_type == 'classification':
            test_acc /= len(self._test_loader.dataset)
            alf.summary.scalar(name='eval/test_acc', data=test_acc * 100)
        if self._logging_evaluate:
            if self._loss_type == 'classification':
                logging.info("Test acc: {}".format(test_acc * 100))
            logging.info("Test loss: {}".format(test_loss))
        alf.summary.scalar(name='eval/test_loss', data=test_loss)

    def _classification_vote(self, output, target):
        """ensmeble the ooutputs from sampled classifiers."""
        num_particles = output.shape[1]
        probs = F.softmax(output, dim=-1)  # [B, N, D]
        if self._voting == 'soft':
            pred = probs.mean(1).cpu()  # [B, D]
            vote = pred.argmax(-1)
        elif self._voting == 'hard':
            pred = probs.argmax(-1).cpu()  # [B, N, 1]
            vote = []
            for i in range(pred.shape[0]):
                values, counts = torch.unique(
                    pred[i], sorted=False, return_counts=True)
                modes = (counts == counts.max()).nonzero()
                label = values[torch.randint(len(modes), (1, ))]
                vote.append(label)
            vote = torch.as_tensor(vote, device='cpu')
        correct = vote.eq(target.cpu().view_as(vote)).float().cpu().sum()
        target = target.unsqueeze(1).expand(*target.shape[:1], num_particles,
                                            *target.shape[1:])
        loss = classification_loss(output, target)
        return loss, correct

    def _regression_vote(self, output, target):
        """ensemble the outputs for sampled regressors."""
        num_particles = output.shape[1]
        pred = output.mean(1)  # [B, D]
        loss = regression_loss(pred, target)
        target = target.unsqueeze(1).expand(*target.shape[:1], num_particles,
                                            *target.shape[1:])
        total_loss = regression_loss(output, target)
        return loss, total_loss

    def eval_uncertainty(self, num_particles=None):
        """
        Function to evaluate the epistemic uncertainty of a sampled ensemble.
            This method computes the following metrics:
        
            * AUROC (AUC): AUC is computed with respect to the entropy in the 
                averaged softmax probabilities, as well as the sum of the
                variance of the softmax probabilities over the ensemble. 
        Args:
            num_particles (int): number of sampled particles.
                If None, then self.num_particles is used. 
        """

        if num_particles is None:
            num_particles = self._num_particles
        params = self.sample_parameters(num_particles=num_particles)
        self._param_net.set_parameters(params)

        with torch.no_grad():
            outputs, labels = predict_dataset(self._param_net,
                                              self._test_loader)
            outputs_outlier, _ = predict_dataset(self._param_net,
                                                 self._outlier_test_loader)
        mean_outputs = outputs.mean(0)
        mean_outputs_outlier = outputs_outlier.mean(0)

        probs = F.softmax(mean_outputs, -1)
        probs_outlier = F.softmax(mean_outputs_outlier, -1)

        entropy = torch.distributions.Categorical(probs).entropy()
        entropy_outlier = torch.distributions.Categorical(
            probs_outlier).entropy()

        variance = F.softmax(outputs, -1).var(0).sum(-1)
        variance_outlier = F.softmax(outputs_outlier, -1).var(0).sum(-1)

        auroc_entropy = auc_score(entropy, entropy_outlier)
        auroc_variance = auc_score(variance, variance_outlier)
        logging.info("AUROC score (entropy): {}".format(auroc_entropy))
        logging.info("AUROC score (variance): {}".format(auroc_variance))
        alf.summary.scalar(name='eval/auroc_entropy', data=auroc_entropy)
        alf.summary.scalar(name='eval/auroc_variance', data=auroc_variance)
        return auroc_entropy, auroc_variance

    def summarize_train(self, loss_info, params, cum_loss=None, avg_acc=None):
        """Generate summaries for training & loss info after each gradient update.
        The default implementation of this function only summarizes params
        (with grads) and the loss. An algorithm can override this for additional
        summaries. See ``RLAlgorithm.summarize_train()`` for an example.

        Args:
            experience (nested Tensor): samples used for the most recent
                ``update_with_gradient()``. By default it's not summarized.
            train_info (nested Tensor): ``AlgStep.info`` returned by either
                ``rollout_step()`` (on-policy training) or ``train_step()``
                (off-policy training). By default it's not summarized.
            loss_info (LossInfo): loss. 
            params (list[Parameter]): list of parameters with gradients. 
            cum_loss (float): cumulative training loss of epoch. 
            avg_acc (float): average accuracy across batches in epoch. 
        """
        if self._config is not None:
            if self._config.summarize_grads_and_vars:
                summary_utils.summarize_variables(params)
                summary_utils.summarize_gradients(params)
            if self._config.debug_summaries:
                summary_utils.summarize_loss(loss_info)
        if cum_loss is not None:
            alf.summary.scalar(name='train_epoch/neglogprob', data=cum_loss)
        if avg_acc is not None:
            alf.summary.scalar(name='train_epoch/avg_acc', data=avg_acc)<|MERGE_RESOLUTION|>--- conflicted
+++ resolved
@@ -117,17 +117,8 @@
             num_particles (int): number of sampling particles
             entropy_regularization (float): weight for par_vi repulsive term. 
 
-<<<<<<< HEAD
-            critic_hidden_layers (tuple): sizes of critic hidden layeres. 
-                Used for ``minmax`` method. 
-            critic_iter_num (int): number of iterations to train critic per
-                training step. Used for ``minmax`` method. 
-            critic_l2_weight (float): weight of l2 regularization used for 
-                training the critic. Used for ``minmax`` method. 
-=======
             critic_optimizer (torch.optim.Optimizer): the optimizer for training critic.
             critic_hidden_layers (tuple): sizes of critic hidden layeres.
->>>>>>> 6ff31512
 
             function_vi (bool): whether to use funciton value based par_vi, current
                 supported by [``svgd2``, ``svgd3``, ``gfsf``].
