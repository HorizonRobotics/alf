--- conflicted
+++ resolved
@@ -166,22 +166,11 @@
                 types are [``svgd``, ``gfsf``, ``minmax``]
 
                 * svgd: empirical expectation of SVGD is evaluated by reusing
-<<<<<<< HEAD
-                    the same batch of particles.   
-                * gfsf: wasserstein gradient flow with smoothed functions. It 
-                    involves a kernel matrix inversion, so computationally more
-                    expensive, but in some cases the convergence seems faster 
-                    than svgd approaches.
-                * minmax: Fisher Neural Sampler, optimal descent direction of
-                  the Stein discrepancy is solved by an inner optimization
-                  procedure in the space of L2 neural networks.
-=======
                   the same batch of particles.
                 * gfsf: wasserstein gradient flow with smoothed functions. It
                   involves a kernel matrix inversion, so computationally more
                   expensive, but in some cases the convergence seems faster
                   than svgd approaches.
->>>>>>> c40c8011
             function_vi (bool): whether to use function value based par_vi.
             optimizer (torch.optim.Optimizer): The optimizer for training.
             logging_network (bool): whether logging the archetectures of networks.
