--- conflicted
+++ resolved
@@ -14,19 +14,6 @@
 """Base class for on-policy RL algorithms."""
 
 from abc import abstractmethod
-from collections import namedtuple
-
-<<<<<<< HEAD
-=======
-import numpy as np
-from typing import Callable
->>>>>>> 4f070d06
-import tensorflow as tf
-
-from tf_agents.trajectories.policy_step import PolicyStep
-from tf_agents.trajectories.time_step import StepType
-from tf_agents.utils import eager_utils
-
 from alf.algorithms.rl_algorithm import ActionTimeStep, RLAlgorithm
 
 
@@ -68,85 +55,6 @@
     ```
     """
 
-<<<<<<< HEAD
-=======
-    def __init__(self,
-                 action_spec,
-                 train_state_spec,
-                 action_distribution_spec,
-                 predict_state_spec=None,
-                 optimizer=None,
-                 gradient_clipping=None,
-                 reward_shaping_fn: Callable =None,
-                 train_step_counter=None,
-                 debug_summaries=False,
-                 name="OnPolicyAlgorithm"):
-        """Create an OnPolicyAlgorithm
-
-        Args:
-            action_spec (nested BoundedTensorSpec): representing the actions.
-            train_state_spec (nested TensorSpec): for the recurrent network state of
-                `train_step()`
-            action_distribution_spec (nested DistributionSpec): for the action
-                distributions.
-            predict_state_spec (nested TensorSpec): for the recurrent network state of
-                `predict()`. If None, it's assume to be same as
-                 train_state_spec
-            optimizer (tf.optimizers.Optimizer): The optimizer for training.
-            gradient_clipping (float): positive threshold for clipping gradient norms
-            reward_shaping_fn (Callable): a function that transforms extrinsic
-                immediate rewards
-            train_step_counter (tf.Variable): An optional counter to increment
-                every time the a new iteration is started. If None, it will use
-                tf.summary.experimental.get_step(). If this is still None, a
-                counter will be created.
-            debug_summaries (bool): True if debug summaries should be created.
-            name (str): Name of this algorithm.
-        """
-
-        super(OnPolicyAlgorithm, self).__init__(name=name)
-
-        self._action_spec = action_spec
-        self._train_state_spec = train_state_spec
-        if predict_state_spec is None:
-            predict_state_spec = train_state_spec
-        self._predict_state_spec = predict_state_spec
-        self._action_distribution_spec = action_distribution_spec
-        self._optimizer = optimizer
-        self._gradient_clipping = gradient_clipping
-        self._reward_shaping_fn = reward_shaping_fn
-        self._train_step_counter = common.get_global_counter(
-            train_step_counter)
-        self._debug_summaries = debug_summaries
-        self._cached_vars = None
-
-    def add_reward_summary(self, name, rewards):
-        if self._debug_summaries:
-            step = self._train_step_counter
-            tf.summary.histogram(name + "/value", rewards, step)
-            tf.summary.scalar(name + "/mean", tf.reduce_mean(rewards), step)
-
-    @property
-    def action_spec(self):
-        """Return the action spec."""
-        return self._action_spec
-
-    @property
-    def predict_state_spec(self):
-        """Return the RNN state spec for predict()."""
-        return self._predict_state_spec
-
-    @property
-    def train_state_spec(self):
-        """Return the RNN state spec for train_step()."""
-        return self._train_state_spec
-
-    @property
-    def action_distribution_spec(self):
-        """Return the action distribution spec for the action distributions."""
-        return self._action_distribution_spec
-
->>>>>>> 4f070d06
     # Subclass may override predict() to allow more efficient implementation
     def predict(self, time_step: ActionTimeStep, state=None):
         """Predict for one step of observation.
@@ -164,40 +72,6 @@
         policy_step = self.train_step(time_step, state)
         return policy_step._replace(info=())
 
-<<<<<<< HEAD
-=======
-    def greedy_predict(self, time_step: ActionTimeStep, state=None):
-        """Predict for one step of observation.
-
-        Generate greedy action that maximizes the action probablity).
-
-        Args:
-            time_step (ActionTimeStep):
-            state (nested Tensor): should be consistent with train_state_spec
-
-        Returns:
-            policy_step (PolicyStep):
-              policy_step.action is nested tf.distribution which consistent with
-                `action_distribution_spec`
-              policy_step.state should be consistent with `predict_state_spec`
-
-        """
-
-        def dist_fn(dist):
-            try:
-                greedy_action = dist.mode()
-            except NotImplementedError:
-                raise ValueError(
-                    "Your network's distribution does not implement mode "
-                    "making it incompatible with a greedy policy.")
-
-            return tfp.distributions.Deterministic(loc=greedy_action)
-
-        policy_step = self.predict(time_step, state)
-        action = tf.nest.map_structure(dist_fn, policy_step.action)
-        return policy_step._replace(action=action)
-
->>>>>>> 4f070d06
     @abstractmethod
     def train_step(self, time_step: ActionTimeStep, state):
         """Perform one step of action and training computation.
@@ -216,94 +90,4 @@
                 the user only need to put other stuff (e.g. value estimation)
                 into `policy_step.info`
         """
-<<<<<<< HEAD
-=======
-        pass
-
-    # Subclass may override train_complete() to allow customized training
-    def train_complete(
-            self, tape: tf.GradientTape, training_info: TrainingInfo,
-            final_time_step: ActionTimeStep, final_policy_step: PolicyStep):
-        """Complete one iteration of training.
-
-        `train_complete` should calcuate gradients and update parameters using
-        those gradients.
-
-        Args:
-            tape (tf.GradientTape): the tape which are used for calculating
-                gradient. All the previous `train_interval` `train_step()` for
-                are called under the context of this tape.
-            training_info (TrainingInfo): information collected for training.
-                training_info.info are the batched from each policy_step.info
-                returned by train_step()
-            final_time_step (ActionTimeStep): the additional time_step
-            final_policy_step (PolicyStep): the additional policy_step evaluated
-                from final_time_step. This final_policy_step is NOT calculated
-                under the context of `tape`
-
-        Returns:
-            a tuple of the following:
-            loss_info (LossInfo): loss information
-            grads_and_vars (list[tuple]): list of gradient and variable tuples
-
-        """
-        valid_masks = tf.cast(
-            tf.not_equal(training_info.step_type, StepType.LAST), tf.float32)
-
-        # reward unshaped extrinsic rewards given by the environment
-        self.add_reward_summary("environment_reward", training_info.reward)
-
-        # reward shaping
-        if self._reward_shaping_fn is not None:
-            training_info = training_info._replace(
-                reward=self._reward_shaping_fn(training_info.reward))
-            final_time_step = final_time_step._replace(
-                reward=self._reward_shaping_fn(final_time_step.reward))
-
-        # record shaped extrinsic rewards actually used for training
-        self.add_reward_summary("training_reward/extrinsic", training_info.reward)
-
-        with tape:
-            loss_info = self.calc_loss(training_info, final_time_step,
-                                       final_policy_step)
-            loss_info = tf.nest.map_structure(
-                lambda l: tf.reduce_mean(l * valid_masks), loss_info)
-
-        if self._cached_vars is None:
-            # Cache it because trainable_variables is an expensive operation
-            # according to the documentation.
-            self._cached_vars = self.trainable_variables
-        vars = self._cached_vars
-        grads = tape.gradient(loss_info.loss, vars)
-        grads_and_vars = tuple(zip(grads, vars))
-        if self._gradient_clipping is not None:
-            grads_and_vars = eager_utils.clip_gradient_norms(
-                grads_and_vars, self._gradient_clipping)
-        self._optimizer.apply_gradients(grads_and_vars)
-        return loss_info, grads_and_vars
-
-    @abstractmethod
-    def calc_loss(self, training_info: TrainingInfo,
-                  final_time_step: ActionTimeStep,
-                  final_policy_step: PolicyStep):
-        """Calculate the loss for each step.
-
-        `calc_loss()` does not need to mask out the loss at invalid steps as
-        train_complete() will apply the mask automatically.
-
-        Args:
-            training_info (TrainingInfo): information collected for training.
-                training_info.info are the batched from each policy_step.info
-                returned by train_step(). Note that training_info.next_discount
-                is 0 if the next step is the last step in an episode.
-            final_time_step (ActionTimeStep): the additional time_step
-                final_policy_step (PolicyStep): the additional policy_step
-                evaluated from final_time_step. This final_policy_step is NOT
-                calculated under the context of `tape`
-
-        Returns (LossInfo):
-            loss at each time step for each sample in the batch. The shapes of
-            the tensors in loss_info should be (T, B)
-        """
->>>>>>> 4f070d06
         pass