--- conflicted
+++ resolved
@@ -127,20 +127,11 @@
     def predict(self, time_step: ActionTimeStep, state=None):
         return self._algorithm.predict(time_step, state)
 
-<<<<<<< HEAD
     def train_complete(self,
                        tape: tf.GradientTape,
                        training_info: TrainingInfo,
-                       final_time_step: ActionTimeStep,
-                       final_info,
                        weight=1.0):
-        return self._algorithm.train_complete(
-            tape, training_info, final_time_step, final_info, weight)
-=======
-    def train_complete(self, tape: tf.GradientTape,
-                       training_info: TrainingInfo, weight):
         return self._algorithm.train_complete(tape, training_info, weight)
->>>>>>> 9ac275dc
 
     def train_step(self, exp: Experience, state):
         time_step = ActionTimeStep(
