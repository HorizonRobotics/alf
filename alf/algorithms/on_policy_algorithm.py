--- conflicted
+++ resolved
@@ -21,13 +21,7 @@
 
 
 class OnPolicyAlgorithm(RLAlgorithm):
-<<<<<<< HEAD
-    """
-    OnPolicyAlgorithm works with alf.drivers.on_policy_driver.OnPolicyDriver
-    to do training at the time of policy rollout.
-=======
     """OnPolicyAlgorithm implements the basic on-policy training procedure.
->>>>>>> 5034fe50
 
     User needs to implement rollout_step() and calc_loss()
 
