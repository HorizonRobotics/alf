--- conflicted
+++ resolved
@@ -115,7 +115,6 @@
             name (str): Name of this algorithm.
         """
 
-<<<<<<< HEAD
         super(OnPolicyAlgorithm, self).__init__(
             action_spec,
             train_state_spec,
@@ -126,48 +125,7 @@
             train_step_counter,
             debug_summaries,
             name=name)
-=======
         super(OnPolicyAlgorithm, self).__init__(name=name)
-
-        self._action_spec = action_spec
-        self._train_state_spec = train_state_spec
-        if predict_state_spec is None:
-            predict_state_spec = train_state_spec
-        self._predict_state_spec = predict_state_spec
-        self._action_distribution_spec = action_distribution_spec
-        self._optimizer = optimizer
-        self._gradient_clipping = gradient_clipping
-        self._train_step_counter = common.get_global_counter(
-            train_step_counter)
-        self._debug_summaries = debug_summaries
-        self._trainable_variables = None
-        self._cached_vars = None
-
-    def add_reward_summary(self, name, rewards):
-        if self._debug_summaries:
-            step = self._train_step_counter
-            tf.summary.histogram(name + "/value", rewards, step)
-            tf.summary.scalar(name + "/mean", tf.reduce_mean(rewards), step)
-
-    @property
-    def action_spec(self):
-        """Return the action spec."""
-        return self._action_spec
-
-    @property
-    def predict_state_spec(self):
-        """Return the RNN state spec for predict()."""
-        return self._predict_state_spec
-
-    @property
-    def train_state_spec(self):
-        """Return the RNN state spec for train_step()."""
-        return self._train_state_spec
-
-    @property
-    def action_distribution_spec(self):
-        """Return the action distribution spec for the action distributions."""
-        return self._action_distribution_spec
 
     # Subclass may override predict() to allow more efficient implementation
     def predict(self, time_step: ActionTimeStep, state=None):
@@ -185,38 +143,6 @@
         """
         policy_step = self.train_step(time_step, state)
         return policy_step._replace(info=())
->>>>>>> 8ae57e88
-
-    def greedy_predict(self, time_step: ActionTimeStep, state=None):
-        """Predict for one step of observation.
-
-        Generate greedy action that maximizes the action probablity).
-
-        Args:
-            time_step (ActionTimeStep):
-            state (nested Tensor): should be consistent with train_state_spec
-
-        Returns:
-            policy_step (PolicyStep):
-              policy_step.action is nested tf.distribution which consistent with 
-                `action_distribution_spec`
-              policy_step.state should be consistent with `predict_state_spec`
-
-        """
-
-        def dist_fn(dist):
-            try:
-                greedy_action = dist.mode()
-            except NotImplementedError:
-                raise ValueError(
-                    "Your network's distribution does not implement mode "
-                    "making it incompatible with a greedy policy.")
-
-            return tfp.distributions.Deterministic(loc=greedy_action)
-
-        policy_step = self.predict(time_step, state)
-        action = tf.nest.map_structure(dist_fn, policy_step.action)
-        return policy_step._replace(action=action)
 
     @abstractmethod
     def train_step(self, time_step: ActionTimeStep = None, state=None):
