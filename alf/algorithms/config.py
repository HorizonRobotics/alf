--- conflicted
+++ resolved
@@ -69,11 +69,8 @@
                  offline_buffer_dir=None,
                  rl_train_after_update_steps=0,
                  rl_train_every_update_steps=1,
-<<<<<<< HEAD
                  empty_cache: bool = False,
-=======
                  normalize_importance_weights_by_max: bool = False,
->>>>>>> d03d5a9e
                  clear_replay_buffer=True):
         """
         Args:
@@ -242,15 +239,12 @@
                 For example, we can set ``rl_train_every_update_steps = 2``
                 to have a train config that executes online RL training at the
                 half frequency of that of the offline RL training.
-<<<<<<< HEAD
             empty_cache: empty GPU memory cache at the start of every iteration
                 to reduce GPU memory usage. This option may slightly slow down
                 the overall speed.
-=======
             normalize_importance_weights_by_max: if True, normalize the importance
                 weights by its max to prevent instability caused by large importance
                 weight.
->>>>>>> d03d5a9e
         """
         if isinstance(priority_replay_beta, float):
             assert priority_replay_beta >= 0.0, (
@@ -307,8 +301,5 @@
         self.offline_buffer_dir = offline_buffer_dir
         self.rl_train_after_update_steps = rl_train_after_update_steps
         self.rl_train_every_update_steps = rl_train_every_update_steps
-<<<<<<< HEAD
         self.empty_cache = empty_cache
-=======
-        self.normalize_importance_weights_by_max = normalize_importance_weights_by_max
->>>>>>> d03d5a9e
+        self.normalize_importance_weights_by_max = normalize_importance_weights_by_max