# Copyright (c) 2020 Horizon Robotics and ALF Contributors. All Rights Reserved.
#
# Licensed under the Apache License, Version 2.0 (the "License");
# you may not use this file except in compliance with the License.
# You may obtain a copy of the License at
#
#      http://www.apache.org/licenses/LICENSE-2.0
#
# Unless required by applicable law or agreed to in writing, software
# distributed under the License is distributed on an "AS IS" BASIS,
# WITHOUT WARRANTIES OR CONDITIONS OF ANY KIND, either express or implied.
# See the License for the specific language governing permissions and
# limitations under the License.
"""Summary related functions."""

import functools
import numpy as np
import torch
from torch.utils.tensorboard import SummaryWriter
<<<<<<< HEAD
from typing import Callable
from alf.utils.schedulers import update_progress
=======
from typing import Callable, Union
>>>>>>> b5522d56

try:
    # If tensorflow has been installed, pytorch might use tensorflow's
    # tensorboard. In this case, gfile needs to be redirected if embedding
    # projector is to be used.
    # https://github.com/pytorch/pytorch/issues/30966#issuecomment-582747929
    import tensorflow as tf
    import tensorboard as tb
    tf.io.gfile = tb.compat.tensorflow_stub.io.gfile
except:
    pass

_summary_enabled = False

_summarize_output = False

_default_writer: SummaryWriter = None

_global_counter = np.array(0, dtype=np.int64)

_scope_stack = ['']

_record_if_stack = [
    lambda: True,
]

_summary_writer_stack = [None]

# The default number of bins for histogram
_default_bins = 30


class scope(object):
    """A context manager for prefixing summary names.

    Example:
    ```
    with alf.summary.scope("root"):
        alf.summary.scalar("val", 1)    # tag is "root/val"
        with alf.summary.scope("train"):
            alf.summary.scalar("val", 1)    # tag is "root/train/val"
    ```
    """

    def __init__(self, name: str):
        """Create the context manager.

        Args:
            name (str): name of the scope
        """
        name.strip('/')
        self._name = name

    @property
    def name(self):
        """Get the name of the scope."""
        return self._name

    def __enter__(self):
        scope_name = _scope_stack[-1] + self._name + '/'
        _scope_stack.append(scope_name)
        return scope_name

    def __exit__(self, type, value, traceback):
        _scope_stack.pop()


_SUMMARY_DATA_BUFFER = {}


def _summary_wrapper(summary_func):
    """Summary wrapper

    Wrapper summary function to reduce cost for data computation
    """

    @functools.wraps(summary_func)
    def wrapper(name,
                data,
                average_over_summary_interval=False,
                step=None,
                **kwargs):
        """
        Args:
            average_over_summary_interval: if True, the average value of data during a
                summary interval will be written to summary. If data is None,
                it will be ignored for calculating the average. Note that providing
                a "None" value for data is different from not calling the summary
                function at all. A "None" value for data will cause the summary
                to be generated if ``should_record_summaries()`` returns True
                at the moment.
        """
        if average_over_summary_interval:
            if isinstance(data, torch.Tensor):
                data = data.detach()
            if name.startswith('/'):
                name = name[1:]
            else:
                name = _scope_stack[-1] + name
            if data is not None:
                if name in _SUMMARY_DATA_BUFFER:
                    data_sum, counter = _SUMMARY_DATA_BUFFER[name]
                    _SUMMARY_DATA_BUFFER[name] = data_sum + data, counter + 1
                else:
                    _SUMMARY_DATA_BUFFER[name] = data, 1
            if should_record_summaries() and name in _SUMMARY_DATA_BUFFER:
                data_sum, counter = _SUMMARY_DATA_BUFFER[name]
                del _SUMMARY_DATA_BUFFER[name]
                data = data_sum / counter
                if step is None:
                    step = _global_counter
                summary_func(name, data, step, **kwargs)
        else:
            if should_record_summaries():
                if isinstance(data, torch.Tensor):
                    data = data.detach()
                if step is None:
                    step = _global_counter
                if name.startswith('/'):
                    name = name[1:]
                else:
                    name = _scope_stack[-1] + name
                summary_func(name, data, step, **kwargs)

    return wrapper


def scope_name():
    """Get the full name of the current summary scope."""
    return _scope_stack[-1]


@_summary_wrapper
def images(name, data, step=None, dataformat='NCHW', walltime=None):
    """Add image data to summary.

    Args:
        name (str): Data identifier
        data (Tensor | numpy.array): image data
        step (int): Global step value to record. None for using ``get_global_counter()``
        dataformat (str): one of ('NCHW', 'NHWC', 'CHW', 'HWC', 'HW', 'WH')
        walltime (float): Optional override default walltime (time.time())
            seconds after epoch of event
    """
    _summary_writer_stack[-1].add_images(
        name, data, step, walltime=walltime, dataformats=dataformat)


@_summary_wrapper
def video(name: str,
          data: Union[np.ndarray, torch.Tensor],
          step: int = None,
          fps: int = 4,
          walltime: float = None):
    """Add video data to summary.

    Args:
        name: data identifier
        data: a video tensor or array of shape ``[B,T,C,H,W]``. The values should
            lie in [0, 255] for type uint8 or [0, 1] for type float.
        step: global step value to record
        fps: frames per second
        walltime: Optional override default walltime (time.time())
            seconds after epoch of event
    """
    _summary_writer_stack[-1].add_video(
        name, data, step, fps=fps, walltime=walltime)


@_summary_wrapper
def text(name, data, step=None, walltime=None):
    """Add text data to summary.

    Note that the actual tag will be `name + "/text_summary"` because torch
    adds "/text_summary to tag. See
    https://github.com/pytorch/pytorch/blob/877ab3afe33eeaa797296d2794317b59e5ac90f4/torch/utils/tensorboard/summary.py#L477

    Args:
        name (str): Data identifier
        data (str): String to save
        step (int): Global step value to record. None for using get_global_counter()
        walltime (float): Optional override default walltime (time.time())
            seconds after epoch of event
    """
    _summary_writer_stack[-1].add_text(name, data, step, walltime=walltime)


@_summary_wrapper
def scalar(name, data, step=None, walltime=None):
    """Addd scalar data to summary.

    Note that data will be changed to float value (i.e. possible loss of
    precision). See
    https://github.com/pytorch/pytorch/blob/877ab3afe33eeaa797296d2794317b59e5ac90f4/torch/utils/tensorboard/summary.py#L175

    Args:
        name (str): Data identifier
        data (float): Value to save
        step (int): Global step value to record. None for using get_global_counter()
        walltime (float): Optional override default walltime (time.time())
            seconds after epoch of event
    """
    _summary_writer_stack[-1].add_scalar(name, data, step, walltime=walltime)


@_summary_wrapper
def histogram(name, data, step=None, bins=None, walltime=None, max_bins=None):
    """Add histogram to summary.

    Args:
        name (str): Data identifier
        data (Tensor | numpy.array | str/blobname): Values to build histogram
        step (int): Global step value to record. None for using get_global_counter()
        bins (int|str): Number of buckets or one of {‘tensorflow’,’auto’, ‘fd’, …}.
            This determines how the bins are made. You can find other options in:
            https://docs.scipy.org/doc/numpy/reference/generated/numpy.histogram.html
        walltime (float): Optional override default walltime (time.time())
            seconds after epoch of event
    """
    if bins is None:
        bins = _default_bins
    _summary_writer_stack[-1].add_histogram(
        name, data, step, bins=bins, walltime=walltime, max_bins=max_bins)


@_summary_wrapper
def embedding(name, data, step=None, class_labels=None, label_imgs=None):
    """Add embeddings to summary. The potentially high-dimensional embeddings
    will be projected down to either 2D or 3D for visualization, with several
    projection techniques to choose from in Tensorboard.

    The visualized embeddings can be seen in the "PROJECTOR" page of Tensorboard.

    Note: if this function is called multiple times, on the page there will be
    multiple visualizations, each for every call.

    Args:
        name (str): data identifier
        data (Tensor | numpy.array): a matrix of shape ``[N, D]``, where ``D``
            is the dimensionality of the embedding.
        step (int): global step value to record. None for using
            ``get_global_counter()``.
        class_labels (list[str]): an optional list of class labels of length
            ``N`` can be provided, where each label corresponds to an embedding.
        label_imgs (Tensor): an optional tensor of shape ``[N, C, H, W]``. Each
            label img corresponds to an embedding. Use this if you want to
            associate each embedding with an image for visualization.
    """
    _summary_writer_stack[-1].add_embedding(
        tag=name,
        mat=data,
        metadata=class_labels,
        label_img=label_imgs,
        global_step=step)


def should_record_summaries():
    """Whether summary should be recorded.

    Returns:
        bool: False means that all calls to scalar(), text(), histogram() etc
            are not recorded.

    """
    return (_summary_writer_stack[-1] and is_summary_enabled()
            and _record_if_stack[-1]())


def get_global_counter():
    """Get the global counter

    Returns:
        the global int64 Tensor counter
    """
    return _global_counter


def reset_global_counter():
    """Reset the global counter to zero."""
    _global_counter.fill(0)
    update_progress("global_counter", 0)


def increment_global_counter():
    global _global_counter
    _global_counter += 1
    update_progress("global_counter", _global_counter)


def set_global_counter(counter):
    global _global_counter
    _global_counter.fill(counter)
    update_progress("global_counter", counter)


class record_if(object):
    """Context manager to set summary recording on or off according to `cond`."""

    def __init__(self, cond: Callable):
        """Create the context manager.

        Args:
            cond (Callable): a function which returns whether summary should be
                recorded.
        """
        self._cond = cond

    def __enter__(self):
        _record_if_stack.append(self._cond)

    def __exit__(self, type, value, traceback):
        _record_if_stack.pop()


def create_summary_writer(summary_dir, flush_secs=10, max_queue=10):
    """Ceates a SummaryWriter that will write out events to the event file.

    Args:
        summary_dir (str) – Save directory location.
        flush_secs (int) – How often, in seconds, to flush the pending events
            and summaries to disk. Default is every 10 seconds.
        max_queue (int) – Size of the queue for pending events and summaries
            before one of the ‘add’ calls forces a flush to disk.
            Default is ten items.
    Returns:
        SummaryWriter
    """
    return SummaryWriter(
        log_dir=summary_dir, flush_secs=flush_secs, max_queue=max_queue)


def set_default_writer(writer):
    """Set the default summary writer."""
    _summary_writer_stack[0] = writer


def enable_summary(flag=True):
    """Enable summary.

    Args:
        flag (bool): True to enable, False to disable
    """
    global _summary_enabled
    _summary_enabled = flag


def disable_summary():
    """Disable summary."""
    global _summary_enabled
    _summary_enabled = False


def is_summary_enabled():
    """Return whether summary is enabled."""
    return _summary_enabled


def should_summarize_output(flag=None):
    """Get or set summarize output flag.

    Args:
        flag (bool or None): when provided, sets the flag, otherwise, return
            the stored _summarize_output flag.
    Returns:
        bool for getter or None for setter.
    """
    global _summarize_output
    if flag is None:
        return _summarize_output and should_record_summaries()
    else:
        _summarize_output = bool(flag)


class push_summary_writer(object):
    def __init__(self, writer):
        self._writer = writer

    def __enter__(self):
        _summary_writer_stack.append(self._writer)

    def __exit__(self, type, value, traceback):
        _summary_writer_stack.pop()


def enter_summary_scope(method):
    """A decorator to run the wrapped method in a new summary scope.

    The class the method belongs to must have attribute '_name' and it
    will be used as the name of the summary scope.

    Instead of using ``with alf.summary.scope(self._name):`` inside a class method,
    we can use ``@alf.summary.enter_summary_scope`` to decorate the method to
    have the benefit of cleaner code.
    """

    @functools.wraps(method)
    def wrapped(self, *args, **kwargs):
        # The first argument to the method is going to be ``self``, i.e. the
        # instance that the method belongs to.
        assert hasattr(self,
                       '_name'), "self is expected to have attribute '_name'"
        scope_name = _scope_stack[-1] + self._name + '/'
        _scope_stack.append(scope_name)
        ret = method(self, *args, **kwargs)
        _scope_stack.pop()
        return ret

    return wrapped


class EnsureSummary(object):
    """Ensure summaries are generated in an infrequent code block.

    Sometime, a code block runs infrequently or with different frequencey compared
    to the summary_interval. This can lead to the problem that the summaries in
    this code block are not generated or generated rarely. This class is a helper
    to solve this problem.

    .. code-block:: python

        # initialization. For example, in __init__
        self.ensure_summary = EnsureSummary()

        # Add the following line at somewhere where it can be reached at very global step
        self.ensure_summary.tick()

        # Run the infrequent code block in the ensure_summary context:
        with self.ensure_summary:
            # the infrequent code block

    """

    def __init__(self):
        self._need_to_summarize = False

    def tick(self):
        if should_record_summaries():
            self._need_to_summarize = True

    def __enter__(self):
        _record_if_stack.append(lambda: self._need_to_summarize)

    def __exit__(self, type, value, traceback):
        _record_if_stack.pop()
        self._need_to_summarize = False<|MERGE_RESOLUTION|>--- conflicted
+++ resolved
@@ -17,12 +17,8 @@
 import numpy as np
 import torch
 from torch.utils.tensorboard import SummaryWriter
-<<<<<<< HEAD
-from typing import Callable
+from typing import Callable, Union
 from alf.utils.schedulers import update_progress
-=======
-from typing import Callable, Union
->>>>>>> b5522d56
 
 try:
     # If tensorflow has been installed, pytorch might use tensorflow's
