--- conflicted
+++ resolved
@@ -339,20 +339,11 @@
             result = alf.nest.map_structure(lambda b: b[(out_env_ids, idx)],
                                             self._buffer)
 
-<<<<<<< HEAD
-            if self._prioritized_sampling:
-                indices = self._env_id_idx_to_index(env_ids,
-                                                    self.circular(start_pos))
-                avg_weight = self._sum_tree.nnz / self._sum_tree.summary()
-                info = info._replace(
-                    importance_weights=self._sum_tree[indices] * avg_weight)
-
             if alf.summary.should_record_summaries():
                 alf.summary.scalar(
                     "replayer/" + self._name + ".original_reward_mean",
                     torch.mean(result.reward[:-1]))
-=======
->>>>>>> 7be514ce
+
             if self._postprocess_exp_fn:
                 result, info = self._postprocess_exp_fn(self, result, info)
 
