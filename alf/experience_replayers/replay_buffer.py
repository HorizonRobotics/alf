# Copyright (c) 2020 Horizon Robotics. All Rights Reserved.
#
# Licensed under the Apache License, Version 2.0 (the "License");
# you may not use this file except in compliance with the License.
# You may obtain a copy of the License at
#
#      http://www.apache.org/licenses/LICENSE-2.0
#
# Unless required by applicable law or agreed to in writing, software
# distributed under the License is distributed on an "AS IS" BASIS,
# WITHOUT WARRANTIES OR CONDITIONS OF ANY KIND, either express or implied.
# See the License for the specific language governing permissions and
# limitations under the License.
"""Replay buffer."""

import gin
import torch
import torch.nn as nn

import alf
from alf import data_structures as ds
from alf.data_structures import namedtuple
from alf.nest.utils import convert_device
from alf.utils.common import warning_once
from alf.utils.data_buffer import atomic, RingBuffer

from .segment_tree import SumSegmentTree, MaxSegmentTree, MinSegmentTree

BatchInfo = namedtuple(
    "BatchInfo", ["env_ids", "index", "importance_weights"], default_value=())


@gin.configurable
class ReplayBuffer(RingBuffer):
    """Replay buffer with RingBuffer as implementation.

    Terminology: consistent with RingBuffer, we use ``pos`` to refer to the
    always increasing position of an element in the infinitly long buffer,
    and ``idx`` as the actual index of the element in the underlying store
    (``_buffer``).  That means ``idx == pos % _max_length`` is always true,
    and one should use ``_buffer[idx]`` to retrieve the stored data.
    """

    def __init__(self,
                 data_spec,
                 num_environments,
                 max_length=1024,
                 prioritized_sampling=False,
                 initial_priority=1.0,
                 device="cpu",
                 allow_multiprocess=False,
                 her_k=0,
                 step_type_field="step_type",
                 achieved_goal_field="observation.achieved_goal",
                 desired_goal_field="observation.desired_goal",
                 reward_field="reward",
                 reward_fn=None,
                 name="ReplayBuffer"):
        """
        Args:
            data_spec (alf.TensorSpec): spec of an entry nest in the buffer.
            num_environments (int): total number of parallel environments
                stored in the buffer.
            max_length (int): maximum number of time steps stored in buffer.
            prioritized_sampling (bool): Use prioritized sampling if this is True.
            initial_priority (float): initial priority used for new experiences.
                The actual initial priority used for new experience is the maximum
                of this value and the current maximum priority of all experiences.
            device (string): "cpu" or "cuda" where tensors are created.
            allow_multiprocess (bool): whether multiprocessing is supported.
            her_k (float): proportion of hindsight relabeled experience.
            step_type_field (string): path to the step_type field in exp nest.
                This and the following fields are for hindsight relabeling.
            achieved_goal_field (string): path to the achieved_goal field in
                exp nest.
            desired_goal_field (string): path to the desired_goal field in the
                exp nest.
            reward_field (string): path to the reward field in the exp nest.
                are for hindsight experience replay.
            reward_fn (callable): function to recompute reward based on
                achieve_goal and desired_goal.  Default gives reward 0 when
                L2 distance less than 0.05 and -1 otherwise, same as is done in
                suite_robotics environments.
            name (string): name of the replay buffer object.
        """
        super().__init__(
            data_spec,
            num_environments,
            max_length=max_length,
            device=device,
            allow_multiprocess=allow_multiprocess,
            name=name)
        self._step_type_field = step_type_field
        self._achieved_goal_field = achieved_goal_field
        self._desired_goal_field = desired_goal_field
        self._reward_field = reward_field
        self._her_k = her_k
        self._prioritized_sampling = prioritized_sampling
        if prioritized_sampling:
            self._mini_batch_length = 1
            tree_size = self._max_length * num_environments
            self._sum_tree = SumSegmentTree(tree_size, device=device)
            self._max_tree = MaxSegmentTree(tree_size, device=device)
            self._initial_priority = torch.tensor(
                initial_priority, dtype=torch.float32, device=device)
        if self._her_k > 0:
            # _indexed_pos records for each timestep of experience in the
            # buffer the raw position of the first step of the episode in
            # the buffer (without modulo _max_length).  If it's a ``FIRST``
            # step, it records the position of the last step in the buffer,
            # which could either be a ``LAST`` or a ``MID`` step, or the
            # ``FIRST`` step itself if no more data is stored.
            self.register_buffer(
                "_indexed_pos",
                torch.zeros((self._num_envs, self._max_length),
                            dtype=torch.int64,
                            device=device))
            # If a ``FIRST`` step is overwritten, the remaining steps in the
            # replay buffer become headless, and the corresponding _indexed_pos
            # will be backed up in this tensor.  Only one ``FIRST`` step for
            # each environment needs to be backed up -- the most recently
            # overwritten.
            self.register_buffer(
                "_headless_indexed_pos",
                torch.zeros(self._num_envs, dtype=torch.int64, device=device))
        if reward_fn:
            self._reward_fn = reward_fn
        else:

<<<<<<< HEAD
            def default_reward_fn(achieved_goal, goal):
                if goal.dim() == 2:  # when goals are 1-dimentional
                    assert achieved_goal.dim() == goal.dim()
                    achieved_goal = achieved_goal.unsqueeze(2)
                    goal = goal.unsqueeze(2)
                return torch.where(
                    torch.norm(achieved_goal - goal, dim=2) < .05,
                    torch.zeros(1), -torch.ones(1))

            self._reward_fn = default_reward_fn
=======
    @torch.no_grad()
    def add_batch(self, batch, env_ids=None, blocking=False):
        with alf.device(self._device):
            env_ids = self.check_convert_env_ids(env_ids)
            self.enqueue(batch, env_ids, blocking=blocking)
            if self._prioritized_sampling:
                self._initialize_priority(env_ids)
>>>>>>> ef3f2066

    @property
    def initial_priority(self):
        """The initial priority used for newly added experiences.

        We use a large value for initial priority so that a new experience can
        be used for training sooner. We make it at least 1.0 so that it can never
        be very small.
        """
        return convert_device(
            torch.max(self._max_tree.summary(), self._initial_priority))

    def _initialize_priority(self, env_ids):
        last_pos = self._current_pos[env_ids] - self._mini_batch_length
        indices = self._env_id_idx_to_index(env_ids, self.circular(last_pos))
        values = torch.full(indices.shape, self.initial_priority)

        if self._mini_batch_length > 1:
            last_pos = self._current_pos[env_ids] - 1
            indices = torch.cat([
                indices,
                self._env_id_idx_to_index(env_ids, self.circular(last_pos))
            ])
            values = torch.cat(
                [values,
                 torch.zeros_like(last_pos, dtype=torch.float32)])

        self._update_segment_tree(indices, values)

    def _update_segment_tree(self, indices, values):
        self._sum_tree[indices] = values
        self._max_tree[indices] = values

    def _env_id_idx_to_index(self, env_ids, idx):
        """Convert env_id, idx in batched buffer to indices in SegmentTree."""
        return env_ids * self._max_length + idx

    def _index_to_env_id_idx(self, indices):
        """Convert indices used by SegmentTree to (env_id, idx)."""
        env_ids = indices / self._max_length
        return env_ids, indices % self._max_length

    def _change_mini_batch_length(self, mini_batch_length):
        env_ids = torch.arange(self._num_envs, dtype=torch.int64)
        if mini_batch_length > self._mini_batch_length:
            for i in range(self._mini_batch_length, mini_batch_length):
                last_idx = self.circular(self._current_pos - i)
                indices = self._env_id_idx_to_index(env_ids, last_idx)
                valid = torch.where(self._current_size >= i)[0]
                indices = indices[valid]
                values = torch.zeros_like(indices, dtype=torch.float32)
                self._update_segment_tree(indices, values)
        elif mini_batch_length < self._mini_batch_length:
            for i in range(mini_batch_length, self._mini_batch_length):
                last_idx = self.circular(self._current_pos - i)
                indices = self._env_id_idx_to_index(env_ids, last_idx)
                valid = torch.where(self._current_size >= i)[0]
                indices = indices[valid]
                values = torch.full(indices.shape, self.initial_priority)
                self._update_segment_tree(indices, values)
        self._mini_batch_length = mini_batch_length

<<<<<<< HEAD
    # This function needs to be called in the same atomic transaction as
    # ``prioritized_sample()`` for the idx sampled to be still valid
    # in multiprocessing/asynchronous cases.
    def update_priority(self, env_ids, idx, priorities):
=======
    @torch.no_grad()
    def update_priority(self, env_ids, positions, priorities):
>>>>>>> ef3f2066
        """Update the priorities for the given experiences.

        Args:
            env_ids (Tensor): 1-D int64 Tensor.
            idx (Tensor): 1-D int64 Tensor with same shape as ``env_ids``.
                This idx should be obtained the BatchInfo returned by
                ``get_batch()``
        """
        indices = self._env_id_idx_to_index(env_ids, idx)
        self._update_segment_tree(indices, priorities)

    @atomic
<<<<<<< HEAD
    def add_batch(self, batch, env_ids=None, blocking=False):
        """adds a batch of entries to buffer updating indices as needed.

        We build an index of episode beginning indices for each element
        in the buffer.  The beginning point stores where episode end is.
        
        """
        with alf.device(self._device):
            env_ids = self.check_convert_env_ids(env_ids)
            if self._her_k > 0:
                assert not blocking, (
                    "HER replay buffer doesn't wait for dequeue to free up " +
                    "space, but instead just overwrites.")
                batch = convert_device(batch)
                # 1. save episode beginning data that will be overwritten
                overwriting_pos = self._current_pos[env_ids]
                buffer_step_types = alf.nest.get_field(self._buffer,
                                                       self._step_type_field)
                first, = torch.where(
                    (buffer_step_types[(env_ids, self.circular(overwriting_pos)
                                        )] == ds.StepType.FIRST) *
                    (self._current_size[env_ids] == self._max_length))
                first_env_ids = env_ids[first]
                first_step_idx = self.circular(overwriting_pos[first])
                self._headless_indexed_pos[first_env_ids] = self._indexed_pos[(
                    first_env_ids, first_step_idx)]

            # 2. enqueue batch
            self.enqueue(batch, env_ids, blocking=blocking)
            if self._prioritized_sampling:
                self._initialize_priority(env_ids)

            if self._her_k > 0:
                # 3. Update associated episode end indices
                # 3.1. find ending steps in batch (incl. MID and LAST steps)
                step_types = alf.nest.get_field(batch, self._step_type_field)
                non_first, = torch.where(step_types != ds.StepType.FIRST)
                # 3.2. update episode ending positions
                self.store_episode_end_pos(non_first, overwriting_pos, env_ids)
                # 3.3. initialize episode beginning positions to itself
                epi_first, = torch.where(step_types == ds.StepType.FIRST)
                self._indexed_pos[(env_ids[epi_first],
                                   self.circular(overwriting_pos[epi_first])
                                   )] = overwriting_pos[epi_first]

    @atomic
=======
    @torch.no_grad()
>>>>>>> ef3f2066
    def get_batch(self, batch_size, batch_length):
        """Randomly get ``batch_size`` trajectories from the buffer.

        It hindsight relabels the experience when ReplayBuffer.her_k > 0.

        Note: The environments where the sampels are from are ordered in the
            returned batch.

        Args:
            batch_size (int): get so many trajectories
            batch_length (int): the length of each trajectory
        Returns:
            tuple:
                - nested Tensors: The samples. Its shapes are [batch_size, batch_length, ...]
                - BatchInfo: Information about the batch. Its shapes are [batch_size].
                    - env_ids: environment id for each sequence
                    - positions: starting position in the replay buffer for each sequence.
                    - importance_weights: priority divided by the average of all
                        non-zero priorities in the buffer.
        """
        with alf.device(self._device):
            if self._prioritized_sampling:
                env_ids, idx = self._prioritized_sample(
                    batch_size, batch_length)
            else:
                env_ids, idx = self._uniform_sample(batch_size, batch_length)

            info = BatchInfo(env_ids=env_ids, index=idx)

            idx = idx.reshape(-1, 1)  # [B, 1]
            idx = self.circular(
                idx + torch.arange(batch_length).unsqueeze(0))  # [B, T]
            env_ids = env_ids.reshape(-1, 1).expand(batch_size,
                                                    batch_length)  # [B, T]
            result = alf.nest.map_structure(lambda b: b[(env_ids, idx)],
                                            self._buffer)

            if self._prioritized_sampling:
                indices = self._env_id_idx_to_index(info.env_ids, info.index)
                avg_weight = self._sum_tree.nnz / self._sum_tree.summary()
                info = info._replace(
                    importance_weights=self._sum_tree[indices] * avg_weight)

            if self._her_k > 0:
                result = self._hindsight_relabel(batch_size, batch_length,
                                                 result, env_ids, idx)

        return convert_device(result), convert_device(info)

    def _uniform_sample(self, batch_size, batch_length):
        min_size = self._current_size.min()
        assert min_size >= batch_length, (
            "Not all environments have enough data. The smallest data "
            "size is: %s Try storing more data before calling get_batch" %
            min_size)

        batch_size_per_env = batch_size // self._num_envs
        remaining = batch_size % self._num_envs
        if batch_size_per_env > 0:
            env_ids = torch.arange(self._num_envs).repeat(batch_size_per_env)
        else:
            env_ids = torch.zeros(0, dtype=torch.int64)
        if remaining > 0:
            eids = torch.randperm(self._num_envs)[:remaining]
            env_ids = torch.cat([env_ids, eids], dim=0)

        r = torch.rand(*env_ids.shape)

        num_positions = self._current_size - batch_length + 1
        num_positions = num_positions[env_ids]
        pos = (r * num_positions).to(torch.int64)
        pos += (self._current_pos - self._current_size)[env_ids]
        return env_ids, self.circular(pos)

    def _prioritized_sample(self, batch_size, batch_length):
        if batch_length != self._mini_batch_length:
            if self._mini_batch_length > 1:
                warning_once(
                    "It is not advisable to use different batch_length"
                    "for different calls to get_batch(). Previous batch_length=%d "
                    "new batch_length=%d" % (self._mini_batch_length,
                                             batch_length))
            self._change_mini_batch_length(batch_length)

        assert self._sum_tree.summary() > 0, (
            "There is no data in the "
            "buffer or the data of all the environments are shorter than "
            "batch_length=%s" % batch_length)

        r = torch.rand((batch_size, ))
        r = (r + torch.arange(batch_size, dtype=torch.float32)) / batch_size
        r = r * self._sum_tree.summary()
        indices = self._sum_tree.find_sum_bound(r)
        env_ids, idx = self._index_to_env_id_idx(indices)
        return env_ids, idx

    def _pad(self, x, env_ids):
        """Make ``x`` (any index) absolute positions in the RingBuffer.

        This is the reverse of ``circular()``, and is useful when trying to
        compute the distance from one index to the other.  This is done by
        adding multiples of _max_length back to the index.

        NOTE, this operation depends on the _current_pos of the RingBuffer,
        and can generate different results if new data are added to the buffer.
        """
        multiples = (
            self._current_pos[env_ids] / self._max_length) * self._max_length
        idx = self.circular(x)
        return torch.where(
            idx < self.circular(self._current_pos[env_ids] -
                                self._current_size[env_ids]), idx + multiples,
            idx + multiples - self._max_length)

    def store_episode_end_pos(self, non_first, pos, env_ids):
        """Update _indexed_pos and _headless_indexed_pos for episode end pos.

        Args:
            non_first_idx (tensor): index of the added batch of exp, which are
                not FIRST steps.  We need to update last step pos for all
                these env_ids[non_first_idx].
            pos (tensor): position of the stored batch.
            env_ids (tensor): env_ids of the stored batch.
        """
        _env_ids = env_ids[non_first]
        _pos = pos[non_first]
        prev_pos = _pos - 1
        prev_idx = self.circular(prev_pos)
        prev_first = self._indexed_pos[(_env_ids, prev_idx)]
        prev_first_idx = self.circular(prev_first)
        # record pos of ``FIRST`` step into the current position of _index
        self._indexed_pos[(_env_ids, self.circular(_pos))] = prev_first

        # update episode end for the ``FIRST`` step of the episode
        has_head_cond = prev_first <= prev_pos
        has_head, = torch.where(has_head_cond)
        self._indexed_pos[(_env_ids[has_head],
                           prev_first_idx[has_head])] = _pos[has_head]
        headless, = torch.where(torch.logical_not(has_head_cond))
        self._headless_indexed_pos[_env_ids[headless]] = _pos[headless]

    def get_episode_end_pos(self, idx, env_ids):
        """Use _indexed_pos and _headless_indexed_pos to get last step pos.

        NOTE, the positions returned are the stored positions, are
        possibly outdated, and need to be padded with self._pad().
        """
        # Look up ``FIRST`` step position, then look up the stored last pos
        first_step_pos = self._indexed_pos[(env_ids, idx)]
        first_step_idx = self.circular(first_step_pos)
        result = self._indexed_pos[(env_ids, first_step_idx)].clone()
        # If current step is FIRST, skip second lookup.
        buffer_step_types = alf.nest.get_field(self._buffer,
                                               self._step_type_field)
        is_first_cond = buffer_step_types[(env_ids, idx)] == ds.StepType.FIRST
        is_first, = torch.where(is_first_cond)
        result[env_ids[is_first]] = first_step_idx[is_first]
        # Special handling for headless timesteps whose ``FIRST`` steps
        # were recently overwritten in the RingBuffer.
        new_pos = self._pad(idx, env_ids)
        new_first_step_pos = self._pad(first_step_pos, env_ids)
        headless, = torch.where(
            (new_first_step_pos > new_pos) * torch.logical_not(is_first_cond))
        headless_env_ids = env_ids[headless]
        result[headless] = self._headless_indexed_pos[headless_env_ids]
        return result

    def distance_to_episode_end(self, idx, env_ids):
        """Get the distance to the closest episode end in future.

        Args:
            idx (tensor): shape ``L``, index of the current timesteps in
                the replay buffer.
            env_ids (tensor): shape ``L``
        Returns:
            tensor of shape ``L``.
        """
        pos = self._pad(idx, env_ids)
        last_pos = self.get_episode_end_pos(idx, env_ids)
        # RingBuffer probably changed between when the data was stored and now.
        # We need to pad the retrieved episode ending positions again, which
        # involves making last_pos circular and then adding back multiples of
        # _max_length.
        current_last_pos = self._pad(last_pos, env_ids)
        return current_last_pos - pos

    def _hindsight_relabel(self, batch_size, batch_length, result, env_ids,
                           idx):
        """Randomly get `batch_size` hindsight relabeled trajectories.

        Note: The environments where the sampels are from are ordered in the
            returned batch.

        Args:
            batch_size (int): get so many trajectories
            batch_length (int): the length of each trajectory
            result (nest): of tensors of the sampled exp
            env_ids (tensor): env_id indices of the sampled data, of shape
                [batch_size, batch_length]
            idx (tensor): indices of the sampled data, of shape
                [batch_size, batch_length]
        Returns:
            nested Tensors. The shapes are [batch_size, batch_length, ...]
        """
        if self._her_k == 0:
            return result

        # TODO: add support for batch_length > 2.
        assert batch_length == 2

        # relabel only these sampled indices
        (her_indices, ) = torch.where(torch.rand(batch_size) < self._her_k)

        batch_last_step_idx = idx[:, -1][her_indices]
        env_ids = env_ids[:, -1]
        # Get x, y indices of LAST steps
        dist = self.distance_to_episode_end(batch_last_step_idx,
                                            env_ids[her_indices])

        # get random future state
        future_idx = self.circular(batch_last_step_idx + (
            torch.rand(*dist.shape) * (dist + 1)).to(torch.int64))
        achieved_goals = alf.nest.get_field(self._buffer,
                                            self._achieved_goal_field)
        future_ag = achieved_goals[(env_ids[her_indices],
                                    future_idx)].unsqueeze(1)

        # relabel desired goal
        result_desired_goal = alf.nest.get_field(
            result, self._desired_goal_field).clone()
        result_desired_goal[(
            her_indices.unsqueeze(1),
            torch.arange(batch_length).unsqueeze(0))] = future_ag

        # recompute rewards
        result_reward = alf.nest.get_field(result, self._reward_field).clone()
        result_ag = alf.nest.get_field(result, self._achieved_goal_field)
        relabeled_rewards = self._reward_fn(
            result_ag[(her_indices.unsqueeze(1),
                       torch.arange(batch_length).unsqueeze(0))],
            result_desired_goal[(her_indices.unsqueeze(1),
                                 torch.arange(batch_length).unsqueeze(0))])
        result_reward[(
            her_indices.unsqueeze(1),
            torch.arange(batch_length).unsqueeze(0))] = relabeled_rewards

        result = alf.nest.utils.transform_nest(
            result, self._desired_goal_field, lambda _: result_desired_goal)
        result = alf.nest.utils.transform_nest(
            result, self._reward_field, lambda _: result_reward)
        return result

    @atomic
    def gather_all(self):
        """Returns all the items in the buffer.

        Returns:
            Tensors of shape [B, T, ...], B=num_environments, T=current_size
        Raises:
            AssertionError: if the current_size is not same for all the
            environments.
        """
        size = self._current_size.min()
        max_size = self._current_size.max()
        assert size == max_size, (
            "Not all environments have the same size. min_size: %s "
            "max_size: %s" % (size, max_size))
        if size < self._max_length:
            pos = self._current_pos.min()
            max_pos = self._current_pos.max()
            assert pos == max_pos, (
                "Not all environments have the same ending position. "
                "min_pos: %s max_pos: %s" % (pos, max_pos))
            assert size == pos, (
                "When buffer not full, ending position of the data in the "
                "buffer current_pos coincides with current_size")

        # NOTE: this is not the proper way to gather all from a ring
        # buffer whose data can start from the middle, so this is limited
        # to the case where clear() is the only way to remove data from
        # the buffer.
        if size == self._max_length:
            result = self._buffer
        else:
            # Assumes that non-full buffer always stores data starting from 0
            result = alf.nest.map_structure(lambda buf: buf[:, :size, ...],
                                            self._buffer)
        return convert_device(result)

    def dequeue(self, env_ids=None):
        raise NotImplementedError(
            "gather needs to be modified to support" +
            " dequeue. Also need to update episode beginning indices if any" +
            " gets removed.")

    @property
    def total_size(self):
        """Total size from all environments."""
        return convert_device(self._current_size.sum())<|MERGE_RESOLUTION|>--- conflicted
+++ resolved
@@ -127,7 +127,6 @@
             self._reward_fn = reward_fn
         else:
 
-<<<<<<< HEAD
             def default_reward_fn(achieved_goal, goal):
                 if goal.dim() == 2:  # when goals are 1-dimentional
                     assert achieved_goal.dim() == goal.dim()
@@ -138,15 +137,6 @@
                     torch.zeros(1), -torch.ones(1))
 
             self._reward_fn = default_reward_fn
-=======
-    @torch.no_grad()
-    def add_batch(self, batch, env_ids=None, blocking=False):
-        with alf.device(self._device):
-            env_ids = self.check_convert_env_ids(env_ids)
-            self.enqueue(batch, env_ids, blocking=blocking)
-            if self._prioritized_sampling:
-                self._initialize_priority(env_ids)
->>>>>>> ef3f2066
 
     @property
     def initial_priority(self):
@@ -209,15 +199,11 @@
                 self._update_segment_tree(indices, values)
         self._mini_batch_length = mini_batch_length
 
-<<<<<<< HEAD
     # This function needs to be called in the same atomic transaction as
     # ``prioritized_sample()`` for the idx sampled to be still valid
     # in multiprocessing/asynchronous cases.
+    @torch.no_grad()
     def update_priority(self, env_ids, idx, priorities):
-=======
-    @torch.no_grad()
-    def update_priority(self, env_ids, positions, priorities):
->>>>>>> ef3f2066
         """Update the priorities for the given experiences.
 
         Args:
@@ -230,7 +216,7 @@
         self._update_segment_tree(indices, priorities)
 
     @atomic
-<<<<<<< HEAD
+    @torch.no_grad()
     def add_batch(self, batch, env_ids=None, blocking=False):
         """adds a batch of entries to buffer updating indices as needed.
 
@@ -277,9 +263,7 @@
                                    )] = overwriting_pos[epi_first]
 
     @atomic
-=======
     @torch.no_grad()
->>>>>>> ef3f2066
     def get_batch(self, batch_size, batch_length):
         """Randomly get ``batch_size`` trajectories from the buffer.
 
