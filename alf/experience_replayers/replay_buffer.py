--- conflicted
+++ resolved
@@ -228,7 +228,6 @@
         We build an index of episode beginning indices for each element
         in the buffer.  The beginning point stores where episode end is.
 
-<<<<<<< HEAD
         Args:
             batch (Tensor): of shape ``[batch_size] + tensor_spec.shape``
             env_ids (Tensor): If ``None``, ``batch_size`` must be
@@ -238,8 +237,6 @@
                 ``env_ids[i]``.
             blocking (bool): If ``True``, blocks if there is no free slot to add
                 data.  If ``False``, enqueue can overwrite oldest data.
-=======
->>>>>>> dc69033b
         """
         with alf.device(self._device):
             env_ids = self.check_convert_env_ids(env_ids)
@@ -413,7 +410,8 @@
                                              batch_length))
             self._change_mini_batch_length(batch_length)
 
-        assert self._sum_tree.summary() > 0, (
+        total_weight = self._sum_tree.summary()
+        assert total_weight > 0, (
             "There is no data in the "
             "buffer or the data of all the environments are shorter than "
             "batch_length=%s" % batch_length)
@@ -422,11 +420,11 @@
         if not self._with_replacement:
             r = (
                 r + torch.arange(batch_size, dtype=torch.float32)) / batch_size
-        r = r * self._sum_tree.summary()
+        r = r * total_weight
         indices = self._sum_tree.find_sum_bound(r)
         env_ids, idx = self._index_to_env_id_idx(indices)
         info = BatchInfo(env_ids=env_ids, positions=self._pad(idx, env_ids))
-        avg_weight = self._sum_tree.nnz / self._sum_tree.summary()
+        avg_weight = self._sum_tree.nnz / total_weight
         info = info._replace(
             importance_weights=self._sum_tree[indices] * avg_weight)
 
