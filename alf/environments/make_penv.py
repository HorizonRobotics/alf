--- conflicted
+++ resolved
@@ -20,25 +20,14 @@
     current_path = os.path.abspath(__file__)
     dir_path = os.path.dirname(current_path)
     os.chdir(dir_path)
-<<<<<<< HEAD
 
-    try:
-        import pybind11
-    except ImportError:
-        print("pybind11 not found. Installing ...")
-        assert os.system(
-            "pip install pybind11") == 0, "Fail to pip install pybind11"
-
-    python = sys.executable
-=======
     # install pybind11 if it's not installed.
     try:
         import pybind11
     except:
         assert os.system(
             "pip install pybind11") == 0, "Fail to pip install pybind11"
-    python = f"python{sys.version_info.major}.{sys.version_info.minor}"
->>>>>>> 30504212
+    python = sys.executable
     cmd = (f"g++ -O3 -Wall -shared -std=c++17 -fPIC -fvisibility=hidden "
            f"`{python} -m pybind11 --includes` parallel_environment.cpp "
            f"-o _penv`{python}-config --extension-suffix` -lrt")
