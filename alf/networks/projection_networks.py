# Copyright (c) 2020 Horizon Robotics. All Rights Reserved.
#
# Licensed under the Apache License, Version 2.0 (the "License");
# you may not use this file except in compliance with the License.
# You may obtain a copy of the License at
#
#      http://www.apache.org/licenses/LICENSE-2.0
#
# Unless required by applicable law or agreed to in writing, software
# distributed under the License is distributed on an "AS IS" BASIS,
# WITHOUT WARRANTIES OR CONDITIONS OF ANY KIND, either express or implied.
# See the License for the specific language governing permissions and
# limitations under the License.

import gin
import math
import numpy as np
from typing import Callable

import torch
import torch.nn as nn
import torch.distributions as td

import alf.layers as layers
from alf.tensor_specs import TensorSpec, BoundedTensorSpec
from alf.networks.network import DistributionNetwork, Network
from alf.utils import dist_utils
import alf.utils.math_ops as math_ops


def DiagMultivariateNormal(loc, scale_diag):
    return td.Independent(td.Normal(loc, scale_diag), 1)


@gin.configurable
class CategoricalProjectionNetwork(DistributionNetwork):
    def __init__(self,
                 input_size,
                 action_spec,
                 logits_init_output_factor=0.1,
                 name="CategoricalProjectionNetwork"):
        """Creates a categorical projection network that outputs a discrete
        distribution over a number of classes.

        Currently there seems no need for this class to handle nested inputs;
        If necessary, extend the argument list to support it in the future.

        Args:
            input_size (int): the input vector size
            action_spec (BounedTensorSpec): a tensor spec containing the information
                of the output distribution.
            name (str):
        """
        super(CategoricalProjectionNetwork, self).__init__(
            input_tensor_spec=TensorSpec((input_size, )), name=name)

        unique_num_actions = np.unique(action_spec.maximum -
                                       action_spec.minimum + 1)
        if len(unique_num_actions) > 1 or np.any(unique_num_actions <= 0):
            raise ValueError(
                'Bounds on discrete actions must be the same for all '
                'dimensions and have at least 1 action. Projection '
                'Network requires num_actions to be equal across '
                'action dimensions. Implement a more general '
                'categorical projection if you need more flexibility.')

        output_shape = action_spec.shape + (int(unique_num_actions), )
        self._output_shape = output_shape

        self._projection_layer = layers.FC(
            input_size,
            np.prod(output_shape),
            kernel_init_gain=logits_init_output_factor)

    def forward(self, inputs, state=()):
        inputs, state = Network.forward(self, inputs, state)
        logits = self._projection_layer(inputs)
        logits = logits.reshape(inputs.shape[0], *self._output_shape)
        return td.Independent(
            td.Categorical(logits=logits),
            reinterpreted_batch_ndims=len(self._output_shape) - 1), state


@gin.configurable
class NormalProjectionNetwork(DistributionNetwork):
    def __init__(self,
                 input_size,
                 action_spec,
<<<<<<< HEAD
                 activation=layers.identity,
                 projection_output_init_gain=0.3,
=======
                 activation=math_ops.identity,
                 projection_output_init_gain=0.1,
>>>>>>> f346cefa
                 std_bias_initializer_value=0.0,
                 squash_mean=True,
                 state_dependent_std=False,
                 std_transform=nn.functional.softplus,
                 scale_distribution=False,
                 name="NormalProjectionNetwork"):
        """Creates an instance of NormalProjectionNetwork.

        Currently there seems no need for this class to handle nested inputs;
        If necessary, extend the argument list to support it in the future.

        Args:
            input_size (int): input vector dimension
            action_spec (TensorSpec): a tensor spec containing the information
                of the output distribution.
            activation (torch.nn.Functional): activation function to use in
                dense layers.
            projection_output_init_gain (float): Output gain for initializing
                action means and std weights.
            std_bias_initializer_value (float): Initial value for the bias of the
                `std_projection_layer`.
            squash_mean (bool): If True, squash the output mean to fit the
                action spec. If `scale_distribution` is also True, this value
                will be ignored.
            state_dependent_std (bool): If True, std will be generated depending
                on the current state; otherwise a global std will be generated
                regardless of the current state.
            std_transform (Callable): Transform to apply to the std, on top of
                `activation`.
            scale_distribution (bool): Whether or not to scale the output
                distribution to ensure that the output aciton fits within the
                `action_spec`. Note that this is different from `mean_transform`
                which merely squashes the mean to fit within the spec.
            name (str):
        """
        super(NormalProjectionNetwork, self).__init__(
            input_tensor_spec=TensorSpec((input_size, )), name=name)

        assert isinstance(action_spec, TensorSpec)
        assert len(action_spec.shape) == 1, "Only support 1D action spec!"

        self._action_spec = action_spec
        self._mean_transform = math_ops.identity
        self._scale_distribution = scale_distribution

        if squash_mean or scale_distribution:
            assert isinstance(action_spec, BoundedTensorSpec), \
                ("When squashing the mean or scaling the distribution, bounds "
                 + "are required for the action spec!")

            action_high = torch.as_tensor(action_spec.maximum)
            action_low = torch.as_tensor(action_spec.minimum)
            self._action_means = (action_high + action_low) / 2
            self._action_magnitudes = (action_high - action_low) / 2
            # Do not transform mean if scaling distribution
            if not scale_distribution:
                self._mean_transform = (
                    lambda inputs: self._action_means + self._action_magnitudes
                    * inputs.tanh())

        self._std_transform = math_ops.identity
        if std_transform is not None:
            self._std_transform = std_transform

        self._means_projection_layer = layers.FC(
            input_size,
            action_spec.shape[0],
            activation=activation,
            kernel_init_gain=projection_output_init_gain)

        if state_dependent_std:
            self._std_projection_layer = layers.FC(
                input_size,
                action_spec.shape[0],
                activation=activation,
                kernel_init_gain=projection_output_init_gain,
                bias_init_value=std_bias_initializer_value)
        else:
            self._std = nn.Parameter(
                action_spec.constant(std_bias_initializer_value),
                requires_grad=True)
            self._std_projection_layer = lambda _: self._std

    def _normal_dist(self, means, stds):
        normal_dist = DiagMultivariateNormal(loc=means, scale_diag=stds)
        if self._scale_distribution:
            # The transformed distribution can also do reparameterized sampling
            # i.e., `.has_rsample=True`
            # Note that in some cases kl_divergence might no longer work for this
            # distribution! Assuming the same `transforms`, below will work:
            # ````
            # kl_divergence(Independent, Independent)
            #
            # kl_divergence(TransformedDistribution(Independent, transforms),
            #               TransformedDistribution(Independent, transforms))
            # ````
            squashed_dist = td.TransformedDistribution(
                base_distribution=normal_dist,
                transforms=[
                    dist_utils.StableTanh(),
                    td.AffineTransform(
                        loc=self._action_means, scale=self._action_magnitudes)
                ])
            return squashed_dist
        else:
            return normal_dist

    def forward(self, inputs, state=()):
        inputs, state = Network.forward(self, inputs, state)
        means = self._mean_transform(self._means_projection_layer(inputs))
        stds = self._std_transform(self._std_projection_layer(inputs))
        return self._normal_dist(means, stds), state


@gin.configurable
class StableNormalProjectionNetwork(NormalProjectionNetwork):
    """Generates a Multi-variate normal by predicting a mean and std.

    It parameterizes the normal distributions as std=c0+1/(c1+softplus(b))
    and mean=a*std where a and b are outputs from means_projection_layer and
    stds_projectin_layer respectively. c0 and c1 are chosen so that
    min_std <= std <= max_std. The advantage of this parameterization is that
    its second order derivatives with respect to a and b are bounded even when
    the standard deviations become very small so that the optimization is
    more stable. See docs/stable_gradient_descent_for_gaussian_distribution.py
    for detail.
    """

    def __init__(self,
                 input_size,
                 action_spec,
<<<<<<< HEAD
                 activation=layers.identity,
                 projection_output_init_gain=1e-5,
=======
                 activation=math_ops.identity,
                 projection_output_init_gain=0.1,
>>>>>>> f346cefa
                 squash_mean=True,
                 state_dependent_std=False,
                 inverse_std_transform='softplus',
                 scale_distribution=False,
                 init_std=1.0,
                 min_std=0.0,
                 max_std=None,
                 name="StableNormalProjectionNetwork"):
        """Creates an instance of StableNormalProjectionNetwork.

        Currently there seems no need for this class to handle nested inputs;
        If necessary, extend the argument list to support it in the future.

        Args:
            input_size (int): input vector dimension
            action_spec (TensorSpec): a tensor spec containing the information
                of the output distribution.
            activation (torch.nn.Functional): activation function to use in
                dense layers.
            projection_output_init_gain (float): Output gain for initializing
                action means and std weights.
            squash_mean (bool): If True, squash the output mean to fit the
                action spec. If `scale_distribution` is also True, this value
                will be ignored.
            state_dependent_std (bool): If True, std will be generated depending
                on the current state; otherwise a global std will be generated
                regardless of the current state.
            inverse_std_transform (torch.nn.functional): Currently supports
                "exp" and "softplus". Transformation to obtain inverse std. The
                transformed values are further transformed according to min_std
                and max_std.
            scale_distribution (bool): Whether or not to scale the output
                distribution to ensure that the output aciton fits within the
                `action_spec`. Note that this is different from `mean_transform`
                which merely squashes the mean to fit within the spec.
            init_std (float): Initial value for standard deviation.
            min_std (float): Minimum value for standard deviation.
            max_std (float): Maximum value for standard deviation. If None, no
                maximum is enforced.
            name (str):
        """
        self._min_std = min_std
        self._max_std = max_std
        assert init_std > min_std

        c = 1 / (init_std - min_std)
        if max_std is not None:
            assert init_std < max_std
            c -= 1 / (max_std - min_std)

        if inverse_std_transform == 'exp':
            std_transform = torch.exp
            std_bias_initializer_value = math.log(c)
        elif inverse_std_transform == 'softplus':
            std_transform = nn.functional.softplus
            std_bias_initializer_value = math.log(math.exp(c) - 1)
        else:
            raise ValueError(
                "Unsupported inverse_std_transform %s" % inverse_std_transform)

        super().__init__(
            input_size=input_size,
            action_spec=action_spec,
            activation=activation,
            projection_output_init_gain=projection_output_init_gain,
            std_bias_initializer_value=std_bias_initializer_value,
            squash_mean=squash_mean,
            state_dependent_std=state_dependent_std,
            std_transform=std_transform,
            scale_distribution=scale_distribution,
            name=name)

    def forward(self, inputs, state=()):
        inputs, state = Network.forward(self, inputs, state)
        inv_stds = self._std_transform(self._std_projection_layer(inputs))
        if self._max_std is not None:
            inv_stds = inv_stds + 1 / (self._max_std - self._min_std)
        stds = 1. / inv_stds
        if self._min_std > 0:
            stds = stds + self._min_std

        means = self._mean_transform(
            self._means_projection_layer(inputs) * stds)

        return self._normal_dist(means, stds), state<|MERGE_RESOLUTION|>--- conflicted
+++ resolved
@@ -86,13 +86,8 @@
     def __init__(self,
                  input_size,
                  action_spec,
-<<<<<<< HEAD
-                 activation=layers.identity,
+                 activation=math_ops.identity,
                  projection_output_init_gain=0.3,
-=======
-                 activation=math_ops.identity,
-                 projection_output_init_gain=0.1,
->>>>>>> f346cefa
                  std_bias_initializer_value=0.0,
                  squash_mean=True,
                  state_dependent_std=False,
@@ -224,13 +219,8 @@
     def __init__(self,
                  input_size,
                  action_spec,
-<<<<<<< HEAD
-                 activation=layers.identity,
+                 activation=math_ops.identity,
                  projection_output_init_gain=1e-5,
-=======
-                 activation=math_ops.identity,
-                 projection_output_init_gain=0.1,
->>>>>>> f346cefa
                  squash_mean=True,
                  state_dependent_std=False,
                  inverse_std_transform='softplus',
