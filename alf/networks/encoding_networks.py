# Copyright (c) 2020 Horizon Robotics. All Rights Reserved.
#
# Licensed under the Apache License, Version 2.0 (the "License");
# you may not use this file except in compliance with the License.
# You may obtain a copy of the License at
#
#      http://www.apache.org/licenses/LICENSE-2.0
#
# Unless required by applicable law or agreed to in writing, software
# distributed under the License is distributed on an "AS IS" BASIS,
# WITHOUT WARRANTIES OR CONDITIONS OF ANY KIND, either express or implied.
# See the License for the specific language governing permissions and
# limitations under the License.

import abc
import functools
import gin
import numpy as np

import torch
import torch.nn as nn

import alf
import alf.layers as layers
from alf.networks.initializers import variance_scaling_init
from alf.networks.network import PreprocessorNetwork
from alf.tensor_specs import TensorSpec
from alf.utils import common


def _tuplify2d(x):
    if isinstance(x, tuple):
        assert len(x) == 2
        return x
    return (x, x)


@gin.configurable
class ImageEncodingNetwork(PreprocessorNetwork):
    """
    A general template class for creating convolutional encoding networks.
    """

    def __init__(self,
                 input_channels,
                 input_size,
                 conv_layer_params,
                 same_padding=False,
                 activation=torch.relu,
                 kernel_initializer=None,
                 flatten_output=False,
                 name="ImageEncodingNetwork"):
        """
        Initialize the layers for encoding an image into a latent vector.
        Currently there seems no need for this class to handle nested inputs;
        If necessary, extend the argument list to support it in the future.

        How to calculate the output size:
        https://pytorch.org/docs/stable/nn.html#torch.nn.Conv2d

            H = (H1 - HF + 2P) // strides + 1

        where H = output size, H1 = input size, HF = size of kernel, P = padding

        Regarding padding: in the previous TF version, we have two padding modes:
        ``valid`` and ``same``. For the former, we always have no padding (P=0); for
        the latter, it's also called "half padding" (P=(HF-1)//2 when strides=1
        and HF is an odd number the output has the same size with the input.
        Currently, PyTorch don't support different left and right paddings and
        P is always (HF-1)//2. So if HF is an even number, the output size will
        decrease by 1 when strides=1).

        Args:
            input_channels (int): number of channels in the input image
            input_size (int or tuple): the input image size (height, width)
            conv_layer_params (tuppe[tuple]): a non-empty tuple of
                tuple (num_filters, kernel_size, strides, padding), where
                padding is optional
            same_padding (bool): similar to TF's conv2d ``same`` padding mode. If
                True, the user provided paddings in `conv_layer_params` will be
                replaced by automatically calculated ones; if False, it
                corresponds to TF's ``valid`` padding mode (the user can still
                provide custom paddings though)
            activation (torch.nn.functional): activation for all the layers
            kernel_initializer (Callable): initializer for all the layers.
            flatten_output (bool): If False, the output will be an image
                structure of shape ``BxCxHxW``; otherwise the output will be
                flattened into a feature of shape ``BxN``.
        """
        input_size = _tuplify2d(input_size)
        super().__init__(
            input_tensor_spec=TensorSpec((input_channels, ) + input_size),
            name=name)

        assert isinstance(conv_layer_params, tuple)
        assert len(conv_layer_params) > 0

        self._flatten_output = flatten_output
        self._conv_layer_params = conv_layer_params
        self._conv_layers = nn.ModuleList()
        for paras in conv_layer_params:
            filters, kernel_size, strides = paras[:3]
            padding = paras[3] if len(paras) > 3 else 0
            if same_padding:  # overwrite paddings
                kernel_size = _tuplify2d(kernel_size)
                padding = ((kernel_size[0] - 1) // 2,
                           (kernel_size[1] - 1) // 2)
            self._conv_layers.append(
                layers.Conv2D(
                    input_channels,
                    filters,
                    kernel_size,
                    activation=activation,
                    kernel_initializer=kernel_initializer,
                    strides=strides,
                    padding=padding))
            input_channels = filters

    def forward(self, inputs, state=()):
        """The empty state just keeps the interface same with other networks."""
        # call super to handle nested inputs
        z, state = super().forward(inputs, state)
        for conv_l in self._conv_layers:
            z = conv_l(z)
        if self._flatten_output:
            z = torch.reshape(z, (z.size()[0], -1))
        return z, state


@gin.configurable
class ImageDecodingNetwork(PreprocessorNetwork):
    """
    A general template class for creating transposed convolutional decoding networks.
    """

    def __init__(self,
                 input_size,
                 transconv_layer_params,
                 start_decoding_size,
                 start_decoding_channels,
                 same_padding=False,
                 preprocess_fc_layer_params=None,
                 activation=torch.relu,
                 kernel_initializer=None,
                 output_activation=torch.tanh,
                 name="ImageDecodingNetwork"):
        """
        Initialize the layers for decoding a latent vector into an image.
        Currently there seems no need for this class to handle nested inputs;
        If necessary, extend the argument list to support it in the future.

        How to calculate the output size:
        https://pytorch.org/docs/stable/nn.html#torch.nn.ConvTranspose2d

            H = (H1-1) * strides + HF - 2P + OP

        where H = output size, H1 = input size, HF = size of kernel, P = padding,
        OP = output_padding (currently hardcoded to be 0 for this class).

        Regarding padding: in the previous TF version, we have two padding modes:
        ``valid`` and ``same``. For the former, we always have no padding (P=0); for
        the latter, it's also called ``half padding`` (P=(HF-1)//2 when strides=1
        and HF is an odd number the output has the same size with the input.
        Currently, PyTorch doesn't support different left and right paddings and
        P is always (HF-1)//2. So if HF is an even number, the output size will
        increaseby 1 when strides=1).

        Args:
            input_size (int): the size of the input latent vector
            transconv_layer_params (tuple[tuple]): a non-empty
                tuple of tuple (num_filters, kernel_size, strides, padding),
                where ``padding`` is optional.
            start_decoding_size (int or tuple): the initial height and width
                we'd like to have for the feature map
            start_decoding_channels (int): the initial number of channels we'd
                like to have for the feature map. Note that we always first
                project an input latent vector into a vector of an appropriate
                length so that it can be reshaped into (``start_decoding_channels``,
                ``start_decoding_height``, ``start_decoding_width``).
            same_padding (bool): similar to TF's conv2d ``same`` padding mode. If
                True, the user provided paddings in ``transconv_layer_params`` will
                be replaced by automatically calculated ones; if False, it
                corresponds to TF's ``valid`` padding mode (the user can still
                provide custom paddings though).
            preprocess_fc_layer_params (tuple[int]): a tuple of fc
                layer units. These fc layers are used for preprocessing the
                latent vector before transposed convolutions.
            activation (nn.functional): activation for hidden layers
            kernel_initializer (Callable): initializer for all the layers.
            output_activation (nn.functional): activation for the output layer.
                Usually our image inputs are normalized to [0, 1] or [-1, 1],
                so this function should be ``torch.sigmoid`` or
                ``torch.tanh``.
            name (str):
        """
        super().__init__(
            input_tensor_spec=TensorSpec((input_size, )), name=name)

        assert isinstance(transconv_layer_params, tuple)
        assert len(transconv_layer_params) > 0

        self._preprocess_fc_layers = nn.ModuleList()
        if preprocess_fc_layer_params is not None:
            for size in preprocess_fc_layer_params:
                self._preprocess_fc_layers.append(
                    layers.FC(
                        input_size,
                        size,
                        activation=activation,
                        kernel_initializer=kernel_initializer))
                input_size = size

        start_decoding_size = _tuplify2d(start_decoding_size)
        # Python assumes "channels_first" !
        self._start_decoding_shape = [
            start_decoding_channels, start_decoding_size[0],
            start_decoding_size[1]
        ]
        self._preprocess_fc_layers.append(
            layers.FC(
                input_size,
                np.prod(self._start_decoding_shape),
                activation=activation,
                kernel_initializer=kernel_initializer))

        self._transconv_layer_params = transconv_layer_params
        self._transconv_layers = nn.ModuleList()
        in_channels = start_decoding_channels
        for i, paras in enumerate(transconv_layer_params):
            filters, kernel_size, strides = paras[:3]
            padding = paras[3] if len(paras) > 3 else 0
            if same_padding:  # overwrite paddings
                kernel_size = _tuplify2d(kernel_size)
                padding = ((kernel_size[0] - 1) // 2,
                           (kernel_size[1] - 1) // 2)
            act = activation
            if i == len(transconv_layer_params) - 1:
                act = output_activation
            self._transconv_layers.append(
                layers.ConvTranspose2D(
                    in_channels,
                    filters,
                    kernel_size,
                    activation=act,
                    kernel_initializer=kernel_initializer,
                    strides=strides,
                    padding=padding))
            in_channels = filters

    def forward(self, inputs, state=()):
        """Returns an image of shape (B,C,H,W). The empty state just keeps the
        interface same with other networks.
        """
        # call super to handle nested inputs
        z, state = super().forward(inputs, state)
        for fc_l in self._preprocess_fc_layers:
            z = fc_l(z)
        z = torch.reshape(z, [-1] + self._start_decoding_shape)
        for deconv_l in self._transconv_layers:
            z = deconv_l(z)
        return z, state


@gin.configurable
<<<<<<< HEAD
class EncodingNetwork(PreprocessorNetwork):
    """Feed Forward network with CNN and FC layers."""
=======
class EncodingNetwork(Network):
    """Feed Forward network with CNN and FC layers which allows the last layer
    to have different settings from the other layers.
    """
>>>>>>> 023d8b1c

    def __init__(self,
                 input_tensor_spec,
                 input_preprocessors=None,
                 preprocessing_combiner=None,
                 conv_layer_params=None,
                 fc_layer_params=None,
                 activation=torch.relu,
                 kernel_initializer=None,
                 last_layer_size=None,
                 last_activation=None,
                 last_kernel_initializer=None,
                 name="EncodingNetwork"):
        """
        Args:
            input_tensor_spec (nested TensorSpec): the (nested) tensor spec of
                the input. If nested, then ``preprocessing_combiner`` must not be
                None.
            input_preprocessors (nested InputPreprocessor): a nest of
                ``InputPreprocessor``, each of which will be applied to the
                corresponding input. If not None, then it must have the same
                structure with ``input_tensor_spec``. This arg is helpful if you
                want to have separate preprocessings for different inputs by
                configuring a gin file without changing the code. For example,
                embedding a discrete input before concatenating it to another
                continuous vector.
            preprocessing_combiner (NestCombiner): preprocessing called on
                complex inputs. Note that this combiner must also accept
                ``input_tensor_spec`` as the input to compute the processed
                tensor spec. For example, see ``alf.nest.utils.NestConcat``. This
                arg is helpful if you want to combine inputs by configuring a
                gin file without changing the code.
            conv_layer_params (tuple[tuple]): a tuple of tuples where each
                tuple takes a format ``(filters, kernel_size, strides, padding)``,
                where ``padding`` is optional.
            fc_layer_params (tuple[int]): a tuple of integers
                representing FC layer sizes.
            activation (nn.functional): activation used for all the layers but
                the last layer.
            kernel_initializer (Callable): initializer for all the layers but
                the last layer. If None, a variance_scaling_initializer will be
                used.
            last_layer_size (int): an optional size of an additional layer
                appended at the very end. Note that if ``last_activation`` is
                specified, ``last_layer_size`` has to be specified explicitly.
            last_activation (nn.functional): activation function of the
                additional layer specified by ``last_layer_size``. Note that if
                ``last_layer_size`` is not None, ``last_activation`` has to be
                specified explicitly.
            last_kernel_initializer (Callable): initializer for the the
                additional layer specified by ``last_layer_size``.
                If None, it will be the same with ``kernel_initializer``. If
                ``last_layer_size`` is None, ``last_kernel_initializer`` will
                not be used.
            name (str):
        """
<<<<<<< HEAD
        super().__init__(
=======

        super(EncodingNetwork, self).__init__(
>>>>>>> 023d8b1c
            input_tensor_spec,
            input_preprocessors,
            preprocessing_combiner,
            name=name)

        if kernel_initializer is None:
            kernel_initializer = functools.partial(
                variance_scaling_init,
                mode='fan_in',
                distribution='truncated_normal',
                nonlinearity=activation)

        self._img_encoding_net = None
        if conv_layer_params:
            assert isinstance(conv_layer_params, tuple), \
                "The input params {} should be tuple".format(conv_layer_params)
            assert len(self._processed_input_tensor_spec.shape) == 3, \
                "The input shape {} should be like (C,H,W)!".format(
                    self._processed_input_tensor_spec.shape)
            input_channels, height, width = self._processed_input_tensor_spec.shape
            self._img_encoding_net = ImageEncodingNetwork(
                input_channels, (height, width),
                conv_layer_params,
                activation=activation,
                kernel_initializer=kernel_initializer,
                flatten_output=True)
            input_size = self._img_encoding_net.output_spec.shape[0]
        else:
            assert len(self._processed_input_tensor_spec.shape) == 1, \
                "The input shape {} should be like (N,)!".format(
                    self._processed_input_tensor_spec.shape)
            input_size = self._processed_input_tensor_spec.shape[0]

        self._fc_layers = nn.ModuleList()
        if fc_layer_params is None:
            fc_layer_params = []
        else:
            assert isinstance(fc_layer_params, tuple)
            fc_layer_params = list(fc_layer_params)

        for i, size in enumerate(fc_layer_params):
            self._fc_layers.append(
                layers.FC(
                    input_size,
                    size,
                    activation=activation,
                    kernel_initializer=kernel_initializer))
            input_size = size

        if last_layer_size is not None or last_activation is not None:
            assert last_layer_size is not None and last_activation is not None, \
            "Both last_layer_size and last_activation need to be specified!"

            if last_kernel_initializer is None:
                common.warning_once(
                    "last_kernel_initializer is not specified "
                    "for the last layer of size {}.".format(last_layer_size))
                last_kernel_initializer = kernel_initializer

            self._fc_layers.append(
                layers.FC(
                    input_size,
                    last_layer_size,
                    activation=last_activation,
                    kernel_initializer=last_kernel_initializer))
            input_size = last_layer_size
        self._output_size = input_size

    def forward(self, inputs, state=()):
        """
        Args:
            inputs (nested Tensor):
        """
        # call super to preprocess inputs
        z, state = super().forward(inputs, state)
        if self._img_encoding_net is not None:
            z, _ = self._img_encoding_net(z)
        for fc in self._fc_layers:
            z = fc(z)
        return z, state

    @property
    def output_spec(self):
        if self._output_spec is None:
            self._output_spec = TensorSpec(
                (self._output_size, ),
                dtype=self._processed_input_tensor_spec.dtype)
        return self._output_spec


@gin.configurable
class LSTMEncodingNetwork(PreprocessorNetwork):
    """LSTM cells followed by an encoding network."""

    def __init__(self,
                 input_tensor_spec,
                 input_preprocessors=None,
                 preprocessing_combiner=None,
                 conv_layer_params=None,
                 pre_fc_layer_params=None,
                 hidden_size=(100, ),
                 post_fc_layer_params=None,
                 activation=torch.relu,
                 kernel_initializer=None,
                 last_layer_size=None,
                 last_activation=None,
                 last_kernel_initializer=None,
                 name="LSTMEncodingNetwork"):
        """
        Args:
            input_tensor_spec (nested TensorSpec): the (nested) tensor spec of
                the input. If nested, then `preprocessing_combiner` must not be
                None.
            input_preprocessors (nested InputPreprocessor): a nest of
                ``InputPreprocessor``, each of which will be applied to the
                corresponding input. If not None, then it must have the same
                structure with ``input_tensor_spec``. This arg is helpful if you
                want to have separate preprocessings for different inputs by
                configuring a gin file without changing the code. For example,
                embedding a discrete input before concatenating it to another
                continuous vector.
            preprocessing_combiner (NestCombiner): preprocessing called on
                complex inputs. Note that this combiner must also accept
                ``input_tensor_spec`` as the input to compute the processed
                tensor spec. For example, see ``alf.nest.utils.NestConcat``. This
                arg is helpful if you want to combine inputs by configuring a
                gin file without changing the code.
            conv_layer_params (tuple[tuple]): a tuple of tuples where each
                tuple takes a format ``(filters, kernel_size, strides, padding)``,
                where ``padding`` is optional.
            pre_fc_layer_params (tuple[int]): a tuple of integers
                representing FC layers that are applied before the LSTM cells.
            hidden_size (int or tuple[int]): the hidden size(s) of
                the lstm cell(s). Each size corresponds to a cell. If there are
                multiple sizes, then lstm cells are stacked.
            post_fc_layer_params (tuple[int]): an optional tuple of
                integers representing hidden FC layers that are applied after
                the LSTM cells.
            activation (nn.functional): activation for all the layers but the
                last layer.
            kernel_initializer (Callable): initializer for all the layers but
                the last layer.
            last_layer_size (int): an optional size of an additional layer
                appended at the very end. Note that if ``last_activation`` is
                specified, ``last_layer_size`` has to be specified explicitly.
            last_activation (nn.functional): activation function of the
                additional layer specified by ``last_layer_size``. Note that if
                ``last_layer_size`` is not None, ``last_activation`` has to be
                specified explicitly.
            last_kernel_initializer (Callable): initializer for the the
                additional layer specified by ``last_layer_size``.
                If None, it will be the same with ``kernel_initializer``. If
                ``last_layer_size`` is None, ``last_kernel_initializer`` will
                not be used.
        """
        super().__init__(
            input_tensor_spec,
            input_preprocessors,
            preprocessing_combiner,
            name=name)

        self._pre_encoding_net = EncodingNetwork(
            input_tensor_spec=self._processed_input_tensor_spec,
            conv_layer_params=conv_layer_params,
            fc_layer_params=pre_fc_layer_params,
            activation=activation,
            kernel_initializer=kernel_initializer)
        input_size = self._pre_encoding_net.output_spec.shape[0]

        if isinstance(hidden_size, int):
            hidden_size = [hidden_size]
        else:
            assert isinstance(hidden_size, tuple)

        self._cells = nn.ModuleList()
        self._state_spec = []
        for hs in hidden_size:
            self._cells.append(
                torch.nn.LSTMCell(input_size=input_size, hidden_size=hs))
            self._state_spec.append(self._create_lstm_cell_state_spec(hs))
            input_size = hs

        self._post_encoding_net = EncodingNetwork(
            input_tensor_spec=TensorSpec((input_size, )),
            fc_layer_params=post_fc_layer_params,
            activation=activation,
            kernel_initializer=kernel_initializer,
            last_layer_size=last_layer_size,
            last_activation=last_activation,
            last_kernel_initializer=last_kernel_initializer)

    def _create_lstm_cell_state_spec(self, hidden_size, dtype=torch.float32):
        """Create LSTMCell state specs given the hidden size and dtype. According to
        PyTorch LSTMCell doc:

        https://pytorch.org/docs/stable/nn.html#torch.nn.LSTMCell

        Each LSTMCell has two states: h and c with the same shape.

        Args:
            hidden_size (int): the number of units in the hidden state
            dtype (torch.dtype): dtype of the specs

        Returns:
            specs (tuple[TensorSpec]):
        """
        state_spec = TensorSpec(shape=(hidden_size, ), dtype=dtype)
        return (state_spec, state_spec)

    def forward(self, inputs, state):
        """
        Args:
            inputs (nested torch.Tensor):
            state (list[tuple]): a list of tuples, where each tuple is a pair
                of ``h_state`` and ``c_state``.

        Returns:
            output (torch.Tensor): output of the network
            new_state (list[tuple]): the updated states
        """
        # call super to preprocess inputs
        inputs, state = super().forward(inputs, state)

        assert isinstance(state, list)
        for s in state:
            assert isinstance(s, tuple) and len(s) == 2, \
                "Each LSTMCell state should be a tuple of (h,c)!"
        assert len(self._cells) == len(state)

        new_state = []
        h_state, _ = self._pre_encoding_net(inputs)
        for cell, s in zip(self._cells, state):
            h_state, c_state = cell(h_state, s)
            new_state.append((h_state, c_state))
        output, _ = self._post_encoding_net(h_state)
        return output, new_state

    @property
    def state_spec(self):
        return self._state_spec

    @property
    def output_spec(self):
        return self._post_encoding_net.output_spec<|MERGE_RESOLUTION|>--- conflicted
+++ resolved
@@ -262,15 +262,10 @@
 
 
 @gin.configurable
-<<<<<<< HEAD
 class EncodingNetwork(PreprocessorNetwork):
-    """Feed Forward network with CNN and FC layers."""
-=======
-class EncodingNetwork(Network):
     """Feed Forward network with CNN and FC layers which allows the last layer
     to have different settings from the other layers.
     """
->>>>>>> 023d8b1c
 
     def __init__(self,
                  input_tensor_spec,
@@ -327,12 +322,7 @@
                 not be used.
             name (str):
         """
-<<<<<<< HEAD
         super().__init__(
-=======
-
-        super(EncodingNetwork, self).__init__(
->>>>>>> 023d8b1c
             input_tensor_spec,
             input_preprocessors,
             preprocessing_combiner,
