# Copyright (c) 2020 Horizon Robotics. All Rights Reserved.
#
# Licensed under the Apache License, Version 2.0 (the "License");
# you may not use this file except in compliance with the License.
# You may obtain a copy of the License at
#
#      http://www.apache.org/licenses/LICENSE-2.0
#
# Unless required by applicable law or agreed to in writing, software
# distributed under the License is distributed on an "AS IS" BASIS,
# WITHOUT WARRANTIES OR CONDITIONS OF ANY KIND, either express or implied.
# See the License for the specific language governing permissions and
# limitations under the License.

import abc
import functools
import gin
import numpy as np

import torch
import torch.nn as nn

import alf
import alf.layers as layers
from alf.networks.initializers import variance_scaling_init
from alf.networks.network import Network
from alf.tensor_specs import TensorSpec


def _tuplify2d(x):
    if isinstance(x, tuple):
        assert len(x) == 2
        return x
    return (x, x)


@gin.configurable
class ImageEncodingNetwork(Network):
    """
    A general template class for creating convolutional encoding networks.
    """

    def __init__(self,
                 input_channels,
                 input_size,
                 conv_layer_params,
                 same_padding=False,
                 activation=torch.relu,
                 kernel_initializer=None,
                 flatten_output=False,
                 name="ImageEncodingNetwork"):
        """
        Initialize the layers for encoding an image into a latent vector.
        Currently there seems no need for this class to handle nested inputs;
        If necessary, extend the argument list to support it in the future.

        How to calculate the output size:
        https://pytorch.org/docs/stable/nn.html#torch.nn.Conv2d

            H = (H1 - HF + 2P) // strides + 1

        where H = output size, H1 = input size, HF = size of kernel, P = padding

        Regarding padding: in the previous TF version, we have two padding modes:
        "valid" and "same". For the former, we always have no padding (P=0); for
        the latter, it's also called "half padding" (P=(HF-1)//2 when strides=1
        and HF is an odd number the output has the same size with the input.
        Currently, PyTorch don't support different left and right paddings and
        P is always (HF-1)//2. So if HF is an even number, the output size will
        decrease by 1 when strides=1).

        Args:
            input_channels (int): number of channels in the input image
            input_size (int or tuple): the input image size (height, width)
            conv_layer_params (tuppe[tuple]): a non-empty tuple of
                tuple (num_filters, kernel_size, strides, padding), where
                padding is optional
            same_padding (bool): similar to TF' conv2d 'same' padding mode. If
                True, the user provided paddings in `conv_layer_params` will be
                replaced by automatically calculated ones; if False, it
                corresponds to TF's 'valid' padding mode (the user can still
                provide custom paddings though)
            activation (torch.nn.functional): activation for all the layers
            kernel_initializer (Callable): initializer for all the layers.
            flatten_output (bool): If False, the output will be an image
                structure of shape `BxCxHxW`; otherwise the output will be
                flattened into a feature of shape `BxN`
        """
        input_size = _tuplify2d(input_size)
        super(ImageEncodingNetwork, self).__init__(
            input_tensor_spec=TensorSpec((input_channels, ) + input_size),
            name=name)

        assert isinstance(conv_layer_params, tuple)
        assert len(conv_layer_params) > 0

        self._flatten_output = flatten_output
        self._conv_layer_params = conv_layer_params
        self._conv_layers = nn.ModuleList()
        for paras in conv_layer_params:
            filters, kernel_size, strides = paras[:3]
            padding = paras[3] if len(paras) > 3 else 0
            if same_padding:  # overwrite paddings
                kernel_size = _tuplify2d(kernel_size)
                padding = ((kernel_size[0] - 1) // 2,
                           (kernel_size[1] - 1) // 2)
            self._conv_layers.append(
                layers.Conv2D(
                    input_channels,
                    filters,
                    kernel_size,
                    activation=activation,
                    kernel_initializer=kernel_initializer,
                    strides=strides,
                    padding=padding))
            input_channels = filters

    def forward(self, inputs, state=()):
        """The empty state just keeps the interface same with other networks."""
        # call super to handle nested inputs
        z, state = super().forward(inputs, state)
        for conv_l in self._conv_layers:
            z = conv_l(z)
        if self._flatten_output:
            z = torch.reshape(z, (z.size()[0], -1))
        return z, state


@gin.configurable
class ImageDecodingNetwork(Network):
    """
    A general template class for creating transposed convolutional decoding networks.
    """

    def __init__(self,
                 input_size,
                 transconv_layer_params,
                 start_decoding_size,
                 start_decoding_channels,
                 same_padding=False,
                 preprocess_fc_layer_params=None,
                 activation=torch.relu,
                 kernel_initializer=None,
                 output_activation=torch.tanh,
                 name="ImageDecodingNetwork"):
        """
        Initialize the layers for decoding a latent vector into an image.
        Currently there seems no need for this class to handle nested inputs;
        If necessary, extend the argument list to support it in the future.

        How to calculate the output size:
        https://pytorch.org/docs/stable/nn.html#torch.nn.ConvTranspose2d

            H = (H1-1) * strides + HF - 2P + OP

        where H = output size, H1 = input size, HF = size of kernel, P = padding,
        OP = output_padding (currently hardcoded to be 0 for this class).

        Regarding padding: in the previous TF version, we have two padding modes:
        "valid" and "same". For the former, we always have no padding (P=0); for
        the latter, it's also called "half padding" (P=(HF-1)//2 when strides=1
        and HF is an odd number the output has the same size with the input.
        Currently, PyTorch don't support different left and right paddings and
        P is always (HF-1)//2. So if HF is an even number, the output size will
        increaseby 1 when strides=1).

        Args:
            input_size (int): the size of the input latent vector
            transconv_layer_params (tuple[tuple]): a non-empty
                tuple of tuple (num_filters, kernel_size, strides, padding),
                where `padding` is optional.
            start_decoding_size (int or tuple): the initial height and width
                we'd like to have for the feature map
            start_decoding_channels (int): the initial number of channels we'd
                like to have for the feature map. Note that we always first
                project an input latent vector into a vector of an appropriate
                length so that it can be reshaped into (`start_decoding_channels`,
                `start_decoding_height`, `start_decoding_width`).
            same_padding (bool): similar to TF' conv2d 'same' padding mode. If
                True, the user provided paddings in `transconv_layer_params` will
                be replaced by automatically calculated ones; if False, it
                corresponds to TF's 'valid' padding mode (the user can still
                provide custom paddings though).
            preprocess_fc_layer_params (tuple[int]): a tuple of fc
                layer units. These fc layers are used for preprocessing the
                latent vector before transposed convolutions.
            activation (nn.functional): activation for hidden layers
            kernel_initializer (Callable): initializer for all the layers.
            output_activation (nn.functional): activation for the output layer.
                Usually our image inputs are normalized to [0, 1] or [-1, 1],
                so this function should be `torch.sigmoid` or
                `torch.tanh`.
            name (str):
        """
        super(ImageDecodingNetwork, self).__init__(
            input_tensor_spec=TensorSpec((input_size, )), name=name)

        assert isinstance(transconv_layer_params, tuple)
        assert len(transconv_layer_params) > 0

        self._preprocess_fc_layers = nn.ModuleList()
        if preprocess_fc_layer_params is not None:
            for size in preprocess_fc_layer_params:
                self._preprocess_fc_layers.append(
                    layers.FC(
                        input_size,
                        size,
                        activation=activation,
                        kernel_initializer=kernel_initializer))
                input_size = size

        start_decoding_size = _tuplify2d(start_decoding_size)
        # Python assumes "channels_first" !
        self._start_decoding_shape = [
            start_decoding_channels, start_decoding_size[0],
            start_decoding_size[1]
        ]
        self._preprocess_fc_layers.append(
            layers.FC(
                input_size,
                np.prod(self._start_decoding_shape),
                activation=activation,
                kernel_initializer=kernel_initializer))

        self._transconv_layer_params = transconv_layer_params
        self._transconv_layers = nn.ModuleList()
        in_channels = start_decoding_channels
        for i, paras in enumerate(transconv_layer_params):
            filters, kernel_size, strides = paras[:3]
            padding = paras[3] if len(paras) > 3 else 0
            if same_padding:  # overwrite paddings
                kernel_size = _tuplify2d(kernel_size)
                padding = ((kernel_size[0] - 1) // 2,
                           (kernel_size[1] - 1) // 2)
            act = activation
            if i == len(transconv_layer_params) - 1:
                act = output_activation
            self._transconv_layers.append(
                layers.ConvTranspose2D(
                    in_channels,
                    filters,
                    kernel_size,
                    activation=act,
                    kernel_initializer=kernel_initializer,
                    strides=strides,
                    padding=padding))
            in_channels = filters

    def forward(self, inputs, state=()):
        """Returns an image of shape (B,C,H,W). The empty state just keeps the
        interface same with other networks.
        """
        # call super to handle nested inputs
        z, state = super().forward(inputs, state)
        for fc_l in self._preprocess_fc_layers:
            z = fc_l(z)
        z = torch.reshape(z, [-1] + self._start_decoding_shape)
        for deconv_l in self._transconv_layers:
            z = deconv_l(z)
        return z, state


@gin.configurable
class EncodingNetwork(Network):
    """Feed Forward network with CNN and FC layers."""

    def __init__(self,
                 input_tensor_spec,
                 input_preprocessors=None,
                 preprocessing_combiner=None,
                 conv_layer_params=None,
                 fc_layer_params=None,
                 activation=torch.relu,
                 kernel_initializer=None,
                 last_layer_size=None,
                 last_activation=None,
                 last_kernel_initializer=None,
                 name="EncodingNetwork"):
        """Create an EncodingNetwork
        This EncodingNetwork allows the last layer to have different settings
        from the other layers.
        Args:
            input_tensor_spec (nested TensorSpec): the (nested) tensor spec of
                the input. If nested, then `preprocessing_combiner` must not be
                None.
            input_preprocessors (nested InputPreprocessor): a nest of
                `InputPreprocessor`, each of which will be applied to the
                corresponding input. If not None, then it must have the same
                structure with `input_tensor_spec`. This arg is helpful if you
                want to have separate preprocessings for different inputs by
                configuring a gin file without changing the code. For example,
                embedding a discrete input before concatenating it to another
                continuous vector.
            preprocessing_combiner (NestCombiner): preprocessing called on
                complex inputs. Note that this combiner must also accept
                `input_tensor_spec` as the input to compute the processed
                tensor spec. For example, see `alf.nest.utils.NestConcat`. This
                arg is helpful if you want to combine inputs by configuring a
                gin file without changing the code.
            conv_layer_params (tuple[tuple]): a tuple of tuples where each
                tuple takes a format `(filters, kernel_size, strides, padding)`,
                where `padding` is optional.
            fc_layer_params (tuple[int]): a tuple of integers
                representing FC layer sizes.
            activation (nn.functional): activation used for all the layers but
                the last layer.
            kernel_initializer (Callable): initializer for all the layers but
                the last layer.
            last_layer_size (int): an optional size of the last layer
            last_activation (nn.functional): activation function of the last
                layer. If None, it will be the SAME with `activation`.
            last_kernel_initializer (Callable): initializer for the last layer.
                If None, it will be the same with `kernel_initializer`.
            name (str):
        """
        super(EncodingNetwork, self).__init__(
            input_tensor_spec,
            input_preprocessors,
            preprocessing_combiner,
            name=name)

        if kernel_initializer is None:
            kernel_initializer = functools.partial(
                variance_scaling_init,
                mode='fan_in',
                distribution='truncated_normal',
                nonlinearity=activation.__name__)

        self._img_encoding_net = None
        if conv_layer_params:
            assert isinstance(conv_layer_params, tuple), \
                "The input params {} should be tuple".format(conv_layer_params)
            assert len(self._processed_input_tensor_spec.shape) == 3, \
                "The input shape {} should be like (C,H,W)!".format(
                    self._processed_input_tensor_spec.shape)
            input_channels, height, width = self._processed_input_tensor_spec.shape
            self._img_encoding_net = ImageEncodingNetwork(
                input_channels, (height, width),
                conv_layer_params,
<<<<<<< HEAD
                activation,
                kernel_initializer=kernel_initializer,
=======
                activation=activation,
>>>>>>> 3da18513
                flatten_output=True)
            input_size = self._img_encoding_net.output_spec.shape[0]
        else:
            assert len(self._processed_input_tensor_spec.shape) == 1, \
                "The input shape {} should be like (N,)!".format(
                    self._processed_input_tensor_spec.shape)
            input_size = self._processed_input_tensor_spec.shape[0]

        self._fc_layers = nn.ModuleList()
        if fc_layer_params is None:
            fc_layer_params = []
        else:
            assert isinstance(fc_layer_params, tuple)
            fc_layer_params = list(fc_layer_params)

        if last_layer_size is not None:
            fc_layer_params.append(last_layer_size)
        for i, size in enumerate(fc_layer_params):
            act = activation
            if i == len(fc_layer_params) - 1:
                act = (activation
                       if last_activation is None else last_activation)
                kernel_initializer = (kernel_initializer
                                      if last_kernel_initializer is None else
                                      last_kernel_initializer)
            self._fc_layers.append(
                layers.FC(
                    input_size,
                    size,
                    activation=act,
                    kernel_initializer=kernel_initializer))
            input_size = size

        self._output_size = input_size

    def forward(self, inputs, state=()):
        """
        Args:
            inputs (nested Tensor):
        """
        # call super to preprocess inputs
        z, state = super().forward(inputs, state)
        if self._img_encoding_net is not None:
            z, _ = self._img_encoding_net(z)
        for fc in self._fc_layers:
            z = fc(z)
        return z, state

    @property
    def output_spec(self):
        if self._output_spec is None:
            self._output_spec = TensorSpec(
                (self._output_size, ),
                dtype=self._processed_input_tensor_spec.dtype)
        return self._output_spec


@gin.configurable
class LSTMEncodingNetwork(Network):
    """LSTM cells followed by an encoding network."""

    def __init__(self,
                 input_tensor_spec,
                 input_preprocessors=None,
                 preprocessing_combiner=None,
                 conv_layer_params=None,
                 pre_fc_layer_params=None,
                 hidden_size=(100, ),
                 post_fc_layer_params=None,
                 activation=torch.relu,
                 kernel_initializer=None,
                 last_layer_size=None,
                 last_activation=None,
                 last_kernel_initializer=None,
                 name="LSTMEncodingNetwork"):
        """Creates an instance of `LSTMEncodingNetwork`.

        Args:
            input_tensor_spec (nested TensorSpec): the (nested) tensor spec of
                the input. If nested, then `preprocessing_combiner` must not be
                None.
            input_preprocessors (nested InputPreprocessor): a nest of
                `InputPreprocessor`, each of which will be applied to the
                corresponding input. If not None, then it must have the same
                structure with `input_tensor_spec`. This arg is helpful if you
                want to have separate preprocessings for different inputs by
                configuring a gin file without changing the code. For example,
                embedding a discrete input before concatenating it to another
                continuous vector.
            preprocessing_combiner (NestCombiner): preprocessing called on
                complex inputs. Note that this combiner must also accept
                `input_tensor_spec` as the input to compute the processed
                tensor spec. For example, see `alf.nest.utils.NestConcat`. This
                arg is helpful if you want to combine inputs by configuring a
                gin file without changing the code.
            conv_layer_params (tuple[tuple]): a tuple of tuples where each
                tuple takes a format `(filters, kernel_size, strides, padding)`,
                where `padding` is optional.
            pre_fc_layer_params (tuple[int]): a tuple of integers
                representing FC layers that are applied before the LSTM cells.
            hidden_size (int or tuple[int]): the hidden size(s) of
                the lstm cell(s). Each size corresponds to a cell. If there are
                multiple sizes, then lstm cells are stacked.
            post_fc_layer_params (tuple[int]): an optional tuple of
                integers representing hidden FC layers that are applied after
                the LSTM cells.
            activation (nn.functional): activation for all the layers but the
                last layer.
            kernel_initializer (Callable): initializer for all the layers but
                the last layer.
            last_layer_size (int): an optional size of the last layer
            last_activation (nn.functional): activation function of the last
                layer. If None, it will be the same with `activation`.
            last_kernel_initializer (Callable): initializer for the last layer.
                If None, it will be the same with `kernel_initializer`.
        """
        super(LSTMEncodingNetwork, self).__init__(
            input_tensor_spec,
            input_preprocessors,
            preprocessing_combiner,
            name=name)

        self._pre_encoding_net = EncodingNetwork(
            input_tensor_spec=self._processed_input_tensor_spec,
            conv_layer_params=conv_layer_params,
            fc_layer_params=pre_fc_layer_params,
            activation=activation,
            kernel_initializer=kernel_initializer)
        input_size = self._pre_encoding_net.output_spec.shape[0]

        if isinstance(hidden_size, int):
            hidden_size = [hidden_size]
        else:
            assert isinstance(hidden_size, tuple)

        self._cells = nn.ModuleList()
        self._state_spec = []
        for hs in hidden_size:
            self._cells.append(
                torch.nn.LSTMCell(input_size=input_size, hidden_size=hs))
            self._state_spec.append(self._create_lstm_cell_state_spec(hs))
            input_size = hs

        self._post_encoding_net = EncodingNetwork(
            input_tensor_spec=TensorSpec((input_size, )),
            fc_layer_params=post_fc_layer_params,
            activation=activation,
            kernel_initializer=kernel_initializer,
            last_layer_size=last_layer_size,
            last_activation=last_activation,
            last_kernel_initializer=last_kernel_initializer)

    def _create_lstm_cell_state_spec(self, hidden_size, dtype=torch.float32):
        """Create LSTMCell state specs given the hidden size and dtype. According to
        PyTorch LSTMCell doc:

        https://pytorch.org/docs/stable/nn.html#torch.nn.LSTMCell

        Each LSTMCell has two states: h and c with the same shape.

        Args:
            hidden_size (int): the number of units in the hidden state
            dtype (torch.dtype): dtype of the specs

        Returns:
            specs (tuple[TensorSpec]):
        """
        state_spec = TensorSpec(shape=(hidden_size, ), dtype=dtype)
        return (state_spec, state_spec)

    def forward(self, inputs, state):
        """
        Args:
            inputs (nested torch.Tensor):
            state (list[tuple]): a list of tuples, where each tuple is a pair
                of `h_state` and `c_state`.

        Returns:
            output (torch.Tensor): output of the network
            new_state (list[tuple]): the updated states
        """
        # call super to preprocess inputs
        inputs, state = super().forward(inputs, state)

        assert isinstance(state, list)
        for s in state:
            assert isinstance(s, tuple) and len(s) == 2, \
                "Each LSTMCell state should be a tuple of (h,c)!"
        assert len(self._cells) == len(state)

        new_state = []
        h_state, _ = self._pre_encoding_net(inputs)
        for cell, s in zip(self._cells, state):
            h_state, c_state = cell(h_state, s)
            new_state.append((h_state, c_state))
        output, _ = self._post_encoding_net(h_state)
        return output, new_state

    @property
    def state_spec(self):
        return self._state_spec

    @property
    def output_spec(self):
        return self._post_encoding_net.output_spec<|MERGE_RESOLUTION|>--- conflicted
+++ resolved
@@ -337,12 +337,8 @@
             self._img_encoding_net = ImageEncodingNetwork(
                 input_channels, (height, width),
                 conv_layer_params,
-<<<<<<< HEAD
                 activation,
                 kernel_initializer=kernel_initializer,
-=======
-                activation=activation,
->>>>>>> 3da18513
                 flatten_output=True)
             input_size = self._img_encoding_net.output_spec.shape[0]
         else:
