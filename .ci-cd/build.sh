--- conflicted
+++ resolved
@@ -50,11 +50,8 @@
         alf.algorithms.ppo_algorithm_test \
         alf.algorithms.rl_algorithm_test \
         alf.algorithms.trac_algorithm_test \
-<<<<<<< HEAD
+        alf.algorithms.vae_test \
         alf.bin.train_play_test \
-=======
-        alf.algorithms.vae_test \
->>>>>>> 1aad436b
         alf.data_structures_test \
         alf.device_ctx_test \
         alf.environments.suite_unittest_test \
