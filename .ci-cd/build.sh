--- conflicted
+++ resolved
@@ -97,11 +97,8 @@
         alf.networks.critic_networks_test \
         alf.networks.value_networks_test \
         alf.networks.encoding_networks_test \
-<<<<<<< HEAD
         alf.networks.param_networks_test \
-=======
         alf.networks.memory_test \
->>>>>>> 50116ede
         alf.networks.projection_networks_test \
         alf.networks.q_networks_test \
         alf.networks.relu_mlp_test \
