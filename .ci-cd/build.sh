--- conflicted
+++ resolved
@@ -46,12 +46,10 @@
         alf.tensor_specs_test \
         alf.nest.nest_test \
         alf.data_structures_test \
-<<<<<<< HEAD
+        alf.algorithms.actor_critic_loss_test \
+        alf.utils.value_ops_test \
         alf.utils.dist_utils_test
-=======
-        alf.algorithms.actor_critic_loss_test \
-        alf.utils.value_ops_test
->>>>>>> d43d3525
+
     cd ..
 }
 
