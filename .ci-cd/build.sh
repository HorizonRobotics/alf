--- conflicted
+++ resolved
@@ -46,13 +46,9 @@
         alf.algorithms.algorithm_test \
         alf.data_structures_test \
         alf.environments.simple.noisy_array_test \
-<<<<<<< HEAD
-=======
+        alf.nest.nest_test \
         alf.networks.encoding_networks_test \
         alf.networks.projection_networks_test \
-        alf.tensor_specs_test \
->>>>>>> 0d801387
-        alf.nest.nest_test \
         alf.tensor_specs_test \
         alf.utils.value_ops_test
     cd ..
