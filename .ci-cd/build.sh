#!/usr/bin/env bash
# Copyright (c) 2019 Horizon Robotics. All Rights Reserved.
#
# Licensed under the Apache License, Version 2.0 (the "License");
# you may not use this file except in compliance with the License.
# You may obtain a copy of the License at
#
#      http://www.apache.org/licenses/LICENSE-2.0
#
# Unless required by applicable law or agreed to in writing, software
# distributed under the License is distributed on an "AS IS" BASIS,
# WITHOUT WARRANTIES OR CONDITIONS OF ANY KIND, either express or implied.
# See the License for the specific language governing permissions and
# limitations under the License.


function print_usage() {
    echo -e "\nUsage:
     [OPTION]
     \nOptions:
     test: run all unit tests
     check_style: run code style check
    "
}

function check_style() {
    trap 'abort' 0
    set -e

    export PATH=/usr/bin:$PATH
    pre-commit install
    clang-format --version

    if ! pre-commit run -a ; then
        git diff
        exit 1
    fi

    trap : 0
}

function test() {
    cd alf
    python3 -m unittest -v \
        alf.algorithms.actor_critic_loss_test \
        alf.algorithms.algorithm_test \
        alf.data_structures_test \
        alf.environments.simple.noisy_array_test \
        alf.nest.nest_test \
<<<<<<< HEAD
        alf.data_structures_test \
        alf.algorithms.actor_critic_loss_test \
        alf.utils.value_ops_test \
        alf.utils.checkpoint_utils_test
=======
        alf.networks.encoding_networks_test \
        alf.networks.projection_networks_test \
        alf.tensor_specs_test \
        alf.utils.value_ops_test
>>>>>>> ec8726ff
    cd ..
}

function main() {
    set -e
    local CMD=$1
    case $CMD in
        check_style)
          check_style
          ;;
        test)
          test
          ;;
        *)
          print_usage
          exit 0
          ;;
    esac
}

main $@<|MERGE_RESOLUTION|>--- conflicted
+++ resolved
@@ -47,17 +47,11 @@
         alf.data_structures_test \
         alf.environments.simple.noisy_array_test \
         alf.nest.nest_test \
-<<<<<<< HEAD
-        alf.data_structures_test \
-        alf.algorithms.actor_critic_loss_test \
-        alf.utils.value_ops_test \
-        alf.utils.checkpoint_utils_test
-=======
         alf.networks.encoding_networks_test \
         alf.networks.projection_networks_test \
         alf.tensor_specs_test \
-        alf.utils.value_ops_test
->>>>>>> ec8726ff
+        alf.utils.value_ops_test \
+        alf.utils.checkpoint_utils_test
     cd ..
 }
 
