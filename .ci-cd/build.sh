--- conflicted
+++ resolved
@@ -52,12 +52,10 @@
         alf.tensor_specs_test \
         alf.utils.dist_utils_test \
         alf.utils.value_ops_test \
-<<<<<<< HEAD
-        alf.utils.checkpoint_utils_test
-=======
         alf.networks.actor_distribution_networks_test \
-        alf.networks.value_networks_test
->>>>>>> 759cb8a0
+        alf.networks.value_networks_test \
+        alf.utils.checkpoint_utils_test \
+
     cd ..
 }
 
