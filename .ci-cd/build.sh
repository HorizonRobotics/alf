--- conflicted
+++ resolved
@@ -43,20 +43,14 @@
     cd alf
     python3 -m unittest -v \
         alf.algorithms.actor_critic_loss_test \
-<<<<<<< HEAD
-=======
         alf.algorithms.algorithm_test \
->>>>>>> ec8726ff
         alf.data_structures_test \
         alf.environments.simple.noisy_array_test \
         alf.nest.nest_test \
         alf.networks.encoding_networks_test \
         alf.networks.projection_networks_test \
         alf.tensor_specs_test \
-<<<<<<< HEAD
         alf.utils.dist_utils_test \
-=======
->>>>>>> ec8726ff
         alf.utils.value_ops_test
     cd ..
 }
