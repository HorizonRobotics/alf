Notes
======

.. toctree::
    :maxdepth: 2

    notes/knowledge_base
    notes/pytorch_notes
    notes/async_training
    notes/estimating_derivative_of_expectation
    notes/preview_doc_website
    notes/howto_docstring
    notes/fetch_env_sac_actrepeat_notes
    notes/sac_with_hybrid_action_types
<<<<<<< HEAD
    notes/hybrid_and_offline_rl_training
=======
    notes/compute_probs_of_transformed_dist
>>>>>>> e29b48f5
<|MERGE_RESOLUTION|>--- conflicted
+++ resolved
@@ -12,8 +12,5 @@
     notes/howto_docstring
     notes/fetch_env_sac_actrepeat_notes
     notes/sac_with_hybrid_action_types
-<<<<<<< HEAD
-    notes/hybrid_and_offline_rl_training
-=======
     notes/compute_probs_of_transformed_dist
->>>>>>> e29b48f5
+    notes/hybrid_and_offline_rl_training